--- conflicted
+++ resolved
@@ -133,17 +133,6 @@
 	link->next = NULL;
 }
 
-/** Returns true if the initialized link is already in use by any list.
- * 
- * @param link Link to examine whether if belongs to a list or not.
- * @return 1 if the link is part of a list. 
- * @return 0 otherwise.
- */
-NO_TRACE static inline int link_used(const link_t *link)
-{
-	return link->prev != NULL || link->next != NULL;
-}
-
 /** Initialize doubly-linked circular list
  *
  * Initialize doubly-linked circular list.
@@ -380,7 +369,6 @@
 	return NULL;
 }
 
-<<<<<<< HEAD
 /** Verify that argument type is a pointer to link_t (at compile time).
  *
  * This can be used to check argument type in a macro.
@@ -404,12 +392,6 @@
 	return true;
 }
 
-extern int list_member(const link_t *, const list_t *);
-extern void list_concat(list_t *, list_t *);
-extern unsigned int list_count(const list_t *);
-
-=======
->>>>>>> 207e8880
 #endif
 
 /** @}
