--- conflicted
+++ resolved
@@ -51,12 +51,9 @@
 #include <syscall/copy.h>
 #include <errno.h>
 #include <str.h>
-<<<<<<< HEAD
 #include <abi/kio.h>
-=======
 #include <mm/frame.h> /* SIZE2FRAMES */
 #include <mm/slab.h>  /* malloc */
->>>>>>> 207e8880
 
 #define KIO_PAGES    8
 #define KIO_LENGTH   (KIO_PAGES * PAGE_SIZE / sizeof(wchar_t))
