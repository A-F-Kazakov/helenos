--- conflicted
+++ resolved
@@ -35,7 +35,6 @@
 #include <usb/classes/hidparser.h>
 #include <errno.h>
 #include <stdio.h>
-<<<<<<< HEAD
 #include <adt/list.h>
 
 #define USB_HID_NEW_REPORT_ITEM 0
@@ -69,8 +68,6 @@
    
 }
 
-=======
->>>>>>> ac8285d4
 
 /** Parse HID report descriptor.
  *
@@ -198,17 +195,6 @@
 	return EOK;
 }
 
-/** Free the HID report parser structure 
- *
- * @param parser Opaque HID report parser structure
- * @return Error code
- */
-int usb_hid_free_report_parser(usb_hid_report_parser_t *parser)
-{
-
-	return EOK;
-}
-
 
 /**
  * Parse input report.
@@ -239,11 +225,7 @@
 	item.logical_maximum = 255;
 
 	if (size != 8) {
-<<<<<<< HEAD
-		return -1;//ERANGE;
-=======
 		return ERANGE;
->>>>>>> ac8285d4
 	}
 
 	uint8_t keys[6];
@@ -265,11 +247,12 @@
  */
 int usb_hid_boot_keyboard_output_report(uint8_t leds, uint8_t *data, size_t size)
 {
-	if (size < 1){
+	if(size != 1){
 		return -1;
 	}
 
-	data[0] = leds;
+	/* used only first five bits, others are only padding*/
+	*data = leds;
 	return EOK;
 }
 
@@ -545,10 +528,9 @@
 	}
 }
 
-/**
- * Frees complete structure of report parser
- * 
- * @param Parser to free
+/** Free the HID report parser structure 
+ *
+ * @param parser Opaque HID report parser structure
  * @return Error code
  */
 void usb_hid_free_report_parser(usb_hid_report_parser_t *parser)
@@ -565,9 +547,4 @@
 }
 /**
  * @}
- */
-
-
-/**
- * @}
  */