--- conflicted
+++ resolved
@@ -539,14 +539,11 @@
 	rc = child_device_register(child, parent);
 	if (rc != EOK)
 		goto failure;
-<<<<<<< HEAD
 
 	if (child_handle != NULL) {
 		*child_handle = child->handle;
 	}
-=======
-	
->>>>>>> 4a5c6c1f
+
 	return EOK;
 	
 failure:
