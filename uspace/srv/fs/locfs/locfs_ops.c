/*
 * Copyright (c) 2009 Martin Decky
 * All rights reserved.
 *
 * Redistribution and use in source and binary forms, with or without
 * modification, are permitted provided that the following conditions
 * are met:
 *
 * - Redistributions of source code must retain the above copyright
 *   notice, this list of conditions and the following disclaimer.
 * - Redistributions in binary form must reproduce the above copyright
 *   notice, this list of conditions and the following disclaimer in the
 *   documentation and/or other materials provided with the distribution.
 * - The name of the author may not be used to endorse or promote products
 *   derived from this software without specific prior written permission.
 *
 * THIS SOFTWARE IS PROVIDED BY THE AUTHOR ``AS IS'' AND ANY EXPRESS OR
 * IMPLIED WARRANTIES, INCLUDING, BUT NOT LIMITED TO, THE IMPLIED WARRANTIES
 * OF MERCHANTABILITY AND FITNESS FOR A PARTICULAR PURPOSE ARE DISCLAIMED.
 * IN NO EVENT SHALL THE AUTHOR BE LIABLE FOR ANY DIRECT, INDIRECT,
 * INCIDENTAL, SPECIAL, EXEMPLARY, OR CONSEQUENTIAL DAMAGES (INCLUDING, BUT
 * NOT LIMITED TO, PROCUREMENT OF SUBSTITUTE GOODS OR SERVICES; LOSS OF USE,
 * DATA, OR PROFITS; OR BUSINESS INTERRUPTION) HOWEVER CAUSED AND ON ANY
 * THEORY OF LIABILITY, WHETHER IN CONTRACT, STRICT LIABILITY, OR TORT
 * (INCLUDING NEGLIGENCE OR OTHERWISE) ARISING IN ANY WAY OUT OF THE USE OF
 * THIS SOFTWARE, EVEN IF ADVISED OF THE POSSIBILITY OF SUCH DAMAGE.
 */

/** @addtogroup fs
 * @{
 */

/**
 * @file locfs_ops.c
 * @brief Implementation of VFS operations for the locfs file system server.
 */

#include <macros.h>
#include <bool.h>
#include <errno.h>
#include <malloc.h>
#include <str.h>
#include <libfs.h>
#include <fibril_synch.h>
#include <adt/hash_table.h>
#include <ipc/loc.h>
#include <sys/stat.h>
#include <libfs.h>
#include <assert.h>
#include "locfs.h"
#include "locfs_ops.h"

typedef struct {
	loc_object_type_t type;
	service_id_t service_id;
} locfs_node_t;

/** Opened services structure */
typedef struct {
	service_id_t service_id;
	async_sess_t *sess;       /**< If NULL, the structure is incomplete. */
	size_t refcount;
	ht_link_t link;
	fibril_condvar_t cv;      /**< Broadcast when completed. */
} service_t;

/** Hash table of opened services */
static hash_table_t services;

/** Hash table mutex */
static FIBRIL_MUTEX_INITIALIZE(services_mutex);

/* Implementation of hash table interface for the nodes hash table. */

static size_t services_key_hash(void *key)
{
	return *(service_id_t*)key;
}

static size_t services_hash(const ht_link_t *item)
{
	service_t *dev = hash_table_get_inst(item, service_t, link);
	return dev->service_id;
}

static bool services_key_equal(void *key, const ht_link_t *item)
{
	service_t *dev = hash_table_get_inst(item, service_t, link);
	return (dev->service_id == *(service_id_t*)key);
}

static void services_remove_callback(ht_link_t *item)
{
	free(hash_table_get_inst(item, service_t, link));
}

static hash_table_ops_t services_ops = {
	.hash = services_hash,
	.key_hash = services_key_hash,
	.key_equal = services_key_equal,
<<<<<<< HEAD
	.equal = 0, 
=======
	.equal = NULL, 
>>>>>>> 94795812
	.remove_callback = services_remove_callback
};

static int locfs_node_get_internal(fs_node_t **rfn, loc_object_type_t type,
    service_id_t service_id)
{
	locfs_node_t *node = (locfs_node_t *) malloc(sizeof(locfs_node_t));
	if (node == NULL) {
		*rfn = NULL;
		return ENOMEM;
	}
	
	*rfn = (fs_node_t *) malloc(sizeof(fs_node_t));
	if (*rfn == NULL) {
		free(node);
		*rfn = NULL;
		return ENOMEM;
	}
	
	fs_node_initialize(*rfn);
	node->type = type;
	node->service_id = service_id;
	
	(*rfn)->data = node;
	return EOK;
}

static int locfs_root_get(fs_node_t **rfn, service_id_t service_id)
{
	return locfs_node_get_internal(rfn, LOC_OBJECT_NONE, 0);
}

static int locfs_match(fs_node_t **rfn, fs_node_t *pfn, const char *component)
{
	locfs_node_t *node = (locfs_node_t *) pfn->data;
	int ret;
	
	if (node->service_id == 0) {
		/* Root directory */
		
		loc_sdesc_t *nspaces;
		size_t count = loc_get_namespaces(&nspaces);
		
		if (count > 0) {
			size_t pos;
			for (pos = 0; pos < count; pos++) {
				/* Ignore root namespace */
				if (str_cmp(nspaces[pos].name, "") == 0)
					continue;
				
				if (str_cmp(nspaces[pos].name, component) == 0) {
					ret = locfs_node_get_internal(rfn, LOC_OBJECT_NAMESPACE, nspaces[pos].id);
					free(nspaces);
					return ret;
				}
			}
			
			free(nspaces);
		}
		
		/* Search root namespace */
		service_id_t namespace;
		loc_sdesc_t *svcs;
		if (loc_namespace_get_id("", &namespace, 0) == EOK) {
			count = loc_get_services(namespace, &svcs);
			
			if (count > 0) {
				size_t pos;
				for (pos = 0; pos < count; pos++) {
					if (str_cmp(svcs[pos].name, component) == 0) {
						ret = locfs_node_get_internal(rfn, LOC_OBJECT_SERVICE, svcs[pos].id);
						free(svcs);
						return ret;
					}
				}
				
				free(svcs);
			}
		}
		
		*rfn = NULL;
		return EOK;
	}
	
	if (node->type == LOC_OBJECT_NAMESPACE) {
		/* Namespace directory */
		
		loc_sdesc_t *svcs;
		size_t count = loc_get_services(node->service_id, &svcs);
		if (count > 0) {
			size_t pos;
			for (pos = 0; pos < count; pos++) {
				if (str_cmp(svcs[pos].name, component) == 0) {
					ret = locfs_node_get_internal(rfn, LOC_OBJECT_SERVICE, svcs[pos].id);
					free(svcs);
					return ret;
				}
			}
			
			free(svcs);
		}
		
		*rfn = NULL;
		return EOK;
	}
	
	*rfn = NULL;
	return EOK;
}

static int locfs_node_get(fs_node_t **rfn, service_id_t service_id, fs_index_t index)
{
	return locfs_node_get_internal(rfn, loc_id_probe(index), index);
}

static int locfs_node_open(fs_node_t *fn)
{
	locfs_node_t *node = (locfs_node_t *) fn->data;
	
	if (node->service_id == 0) {
		/* Root directory */
		return EOK;
	}
	
	loc_object_type_t type = loc_id_probe(node->service_id);
	
	if (type == LOC_OBJECT_NAMESPACE) {
		/* Namespace directory */
		return EOK;
	}
	
	if (type == LOC_OBJECT_SERVICE) {
		/* Device node */
		
		fibril_mutex_lock(&services_mutex);
		ht_link_t *lnk;
restart:
		lnk = hash_table_find(&services, &node->service_id);
		if (lnk == NULL) {
			service_t *dev = (service_t *) malloc(sizeof(service_t));
			if (dev == NULL) {
				fibril_mutex_unlock(&services_mutex);
				return ENOMEM;
			}
			
			dev->service_id = node->service_id;
			
			/* Mark as incomplete */
			dev->sess = NULL;
			dev->refcount = 1;
			fibril_condvar_initialize(&dev->cv);
			
			/*
			 * Insert the incomplete device structure so that other
			 * fibrils will not race with us when we drop the mutex
			 * below.
			 */
			hash_table_insert(&services, &dev->link);
			
			/*
			 * Drop the mutex to allow recursive locfs requests.
			 */
			fibril_mutex_unlock(&services_mutex);
			
			async_sess_t *sess = loc_service_connect(
			    EXCHANGE_SERIALIZE, node->service_id, 0);
			
			fibril_mutex_lock(&services_mutex);
			
			/*
			 * Notify possible waiters about this device structure
			 * being completed (or destroyed).
			 */
			fibril_condvar_broadcast(&dev->cv);
			
			if (!sess) {
				/*
				 * Connecting failed, need to remove the
				 * entry and free the device structure.
				 */
				hash_table_remove(&services, &node->service_id);
				fibril_mutex_unlock(&services_mutex);
				
				return ENOENT;
			}
			
			/* Set the correct session. */
			dev->sess = sess;
		} else {
			service_t *dev = hash_table_get_inst(lnk, service_t, link);
			
			if (!dev->sess) {
				/*
				 * Wait until the device structure is completed
				 * and start from the beginning as the device
				 * structure might have entirely disappeared
				 * while we were not holding the mutex in
				 * fibril_condvar_wait().
				 */
				fibril_condvar_wait(&dev->cv, &services_mutex);
				goto restart;
			}

			dev->refcount++;
		}
		
		fibril_mutex_unlock(&services_mutex);
		
		return EOK;
	}
	
	return ENOENT;
}

static int locfs_node_put(fs_node_t *fn)
{
	free(fn->data);
	free(fn);
	return EOK;
}

static int locfs_create_node(fs_node_t **rfn, service_id_t service_id, int lflag)
{
	assert((lflag & L_FILE) ^ (lflag & L_DIRECTORY));
	
	*rfn = NULL;
	return ENOTSUP;
}

static int locfs_destroy_node(fs_node_t *fn)
{
	return ENOTSUP;
}

static int locfs_link_node(fs_node_t *pfn, fs_node_t *cfn, const char *nm)
{
	return ENOTSUP;
}

static int locfs_unlink_node(fs_node_t *pfn, fs_node_t *cfn, const char *nm)
{
	return ENOTSUP;
}

static int locfs_has_children(bool *has_children, fs_node_t *fn)
{
	locfs_node_t *node = (locfs_node_t *) fn->data;
	
	if (node->service_id == 0) {
		size_t count = loc_count_namespaces();
		if (count > 0) {
			*has_children = true;
			return EOK;
		}
		
		/* Root namespace */
		service_id_t namespace;
		if (loc_namespace_get_id("", &namespace, 0) == EOK) {
			count = loc_count_services(namespace);
			if (count > 0) {
				*has_children = true;
				return EOK;
			}
		}
		
		*has_children = false;
		return EOK;
	}
	
	if (node->type == LOC_OBJECT_NAMESPACE) {
		size_t count = loc_count_services(node->service_id);
		if (count > 0) {
			*has_children = true;
			return EOK;
		}
		
		*has_children = false;
		return EOK;
	}
	
	*has_children = false;
	return EOK;
}

static fs_index_t locfs_index_get(fs_node_t *fn)
{
	locfs_node_t *node = (locfs_node_t *) fn->data;
	return node->service_id;
}

static aoff64_t locfs_size_get(fs_node_t *fn)
{
	return 0;
}

static unsigned int locfs_lnkcnt_get(fs_node_t *fn)
{
	locfs_node_t *node = (locfs_node_t *) fn->data;
	
	if (node->service_id == 0)
		return 0;
	
	return 1;
}

static bool locfs_is_directory(fs_node_t *fn)
{
	locfs_node_t *node = (locfs_node_t *) fn->data;
	
	return ((node->type == LOC_OBJECT_NONE) || (node->type == LOC_OBJECT_NAMESPACE));
}

static bool locfs_is_file(fs_node_t *fn)
{
	locfs_node_t *node = (locfs_node_t *) fn->data;
	
	return (node->type == LOC_OBJECT_SERVICE);
}

static service_id_t locfs_service_get(fs_node_t *fn)
{
	locfs_node_t *node = (locfs_node_t *) fn->data;
	
	if (node->type == LOC_OBJECT_SERVICE)
		return node->service_id;
	
	return 0;
}

/** libfs operations */
libfs_ops_t locfs_libfs_ops = {
	.root_get = locfs_root_get,
	.match = locfs_match,
	.node_get = locfs_node_get,
	.node_open = locfs_node_open,
	.node_put = locfs_node_put,
	.create = locfs_create_node,
	.destroy = locfs_destroy_node,
	.link = locfs_link_node,
	.unlink = locfs_unlink_node,
	.has_children = locfs_has_children,
	.index_get = locfs_index_get,
	.size_get = locfs_size_get,
	.lnkcnt_get = locfs_lnkcnt_get,
	.is_directory = locfs_is_directory,
	.is_file = locfs_is_file,
	.service_get = locfs_service_get
};

bool locfs_init(void)
{
	if (!hash_table_create(&services, 0,  0, &services_ops))
		return false;
	
	return true;
}

static int locfs_mounted(service_id_t service_id, const char *opts,
    fs_index_t *index, aoff64_t *size, unsigned *lnkcnt)
{
	*index = 0;
	*size = 0;
	*lnkcnt = 0;
	return EOK;
}

static int locfs_unmounted(service_id_t service_id)
{
	return ENOTSUP;
}

static int
locfs_read(service_id_t service_id, fs_index_t index, aoff64_t pos,
    size_t *rbytes)
{
	if (index == 0) {
		ipc_callid_t callid;
		size_t size;
		if (!async_data_read_receive(&callid, &size)) {
			async_answer_0(callid, EINVAL);
			return EINVAL;
		}
		
		loc_sdesc_t *desc;
		size_t count = loc_get_namespaces(&desc);
		
		/* Get rid of root namespace */
		size_t i;
		for (i = 0; i < count; i++) {
			if (str_cmp(desc[i].name, "") == 0) {
				if (pos >= i)
					pos++;
				
				break;
			}
		}
		
		if (pos < count) {
			async_data_read_finalize(callid, desc[pos].name, str_size(desc[pos].name) + 1);
			free(desc);
			*rbytes = 1;
			return EOK;
		}
		
		free(desc);
		pos -= count;
		
		/* Search root namespace */
		service_id_t namespace;
		if (loc_namespace_get_id("", &namespace, 0) == EOK) {
			count = loc_get_services(namespace, &desc);
			
			if (pos < count) {
				async_data_read_finalize(callid, desc[pos].name, str_size(desc[pos].name) + 1);
				free(desc);
				*rbytes = 1;
				return EOK;
			}
			
			free(desc);
		}
		
		async_answer_0(callid, ENOENT);
		return ENOENT;
	}
	
	loc_object_type_t type = loc_id_probe(index);
	
	if (type == LOC_OBJECT_NAMESPACE) {
		/* Namespace directory */
		ipc_callid_t callid;
		size_t size;
		if (!async_data_read_receive(&callid, &size)) {
			async_answer_0(callid, EINVAL);
			return EINVAL;
		}
		
		loc_sdesc_t *desc;
		size_t count = loc_get_services(index, &desc);
		
		if (pos < count) {
			async_data_read_finalize(callid, desc[pos].name, str_size(desc[pos].name) + 1);
			free(desc);
			*rbytes = 1;
			return EOK;
		}
		
		free(desc);
		async_answer_0(callid, ENOENT);
		return ENOENT;
	}
	
	if (type == LOC_OBJECT_SERVICE) {
		/* Device node */
		
		fibril_mutex_lock(&services_mutex);
		service_id_t service_index = index;
		ht_link_t *lnk = hash_table_find(&services, &service_index);
		if (lnk == NULL) {
			fibril_mutex_unlock(&services_mutex);
			return ENOENT;
		}
		
		service_t *dev = hash_table_get_inst(lnk, service_t, link);
		assert(dev->sess);
		
		ipc_callid_t callid;
		if (!async_data_read_receive(&callid, NULL)) {
			fibril_mutex_unlock(&services_mutex);
			async_answer_0(callid, EINVAL);
			return EINVAL;
		}
		
		/* Make a request at the driver */
		async_exch_t *exch = async_exchange_begin(dev->sess);
		
		ipc_call_t answer;
		aid_t msg = async_send_4(exch, VFS_OUT_READ, service_id,
		    index, LOWER32(pos), UPPER32(pos), &answer);
		
		/* Forward the IPC_M_DATA_READ request to the driver */
		async_forward_fast(callid, exch, 0, 0, 0, IPC_FF_ROUTE_FROM_ME);
		
		async_exchange_end(exch);
		
		fibril_mutex_unlock(&services_mutex);
		
		/* Wait for reply from the driver. */
		sysarg_t rc;
		async_wait_for(msg, &rc);

		/* Do not propagate EHANGUP back to VFS. */
		if ((int) rc == EHANGUP)
			rc = ENOTSUP;
		
		*rbytes = IPC_GET_ARG1(answer);
		return rc;
	}
	
	return ENOENT;
}

static int
locfs_write(service_id_t service_id, fs_index_t index, aoff64_t pos,
    size_t *wbytes, aoff64_t *nsize)
{
	if (index == 0)
		return ENOTSUP;
	
	loc_object_type_t type = loc_id_probe(index);
	
	if (type == LOC_OBJECT_NAMESPACE) {
		/* Namespace directory */
		return ENOTSUP;
	}
	
	if (type == LOC_OBJECT_SERVICE) {
		/* Device node */
		
		fibril_mutex_lock(&services_mutex);
		service_id_t service_index = index;
		ht_link_t *lnk = hash_table_find(&services, &service_index);
		if (lnk == NULL) {
			fibril_mutex_unlock(&services_mutex);
			return ENOENT;
		}
		
		service_t *dev = hash_table_get_inst(lnk, service_t, link);
		assert(dev->sess);
		
		ipc_callid_t callid;
		if (!async_data_write_receive(&callid, NULL)) {
			fibril_mutex_unlock(&services_mutex);
			async_answer_0(callid, EINVAL);
			return EINVAL;
		}
		
		/* Make a request at the driver */
		async_exch_t *exch = async_exchange_begin(dev->sess);
		
		ipc_call_t answer;
		aid_t msg = async_send_4(exch, VFS_OUT_WRITE, service_id,
		    index, LOWER32(pos), UPPER32(pos), &answer);
		
		/* Forward the IPC_M_DATA_WRITE request to the driver */
		async_forward_fast(callid, exch, 0, 0, 0, IPC_FF_ROUTE_FROM_ME);
		
		async_exchange_end(exch);
		
		fibril_mutex_unlock(&services_mutex);
		
		/* Wait for reply from the driver. */
		sysarg_t rc;
		async_wait_for(msg, &rc);

		/* Do not propagate EHANGUP back to VFS. */
		if ((int) rc == EHANGUP)
			rc = ENOTSUP;
		
		*wbytes = IPC_GET_ARG1(answer);
		*nsize = 0;
		return rc;
	}
	
	return ENOENT;
}

static int
locfs_truncate(service_id_t service_id, fs_index_t index, aoff64_t size)
{
	return ENOTSUP;
}

static int locfs_close(service_id_t service_id, fs_index_t index)
{
	if (index == 0)
		return EOK;
	
	loc_object_type_t type = loc_id_probe(index);
	
	if (type == LOC_OBJECT_NAMESPACE) {
		/* Namespace directory */
		return EOK;
	}
	
	if (type == LOC_OBJECT_SERVICE) {
		
		fibril_mutex_lock(&services_mutex);
		service_id_t service_index = index;
		ht_link_t *lnk = hash_table_find(&services, &service_index);
		if (lnk == NULL) {
			fibril_mutex_unlock(&services_mutex);
			return ENOENT;
		}
		
		service_t *dev = hash_table_get_inst(lnk, service_t, link);
		assert(dev->sess);
		dev->refcount--;
		
		if (dev->refcount == 0) {
			async_hangup(dev->sess);
			service_id_t service_index = index;
			hash_table_remove(&services, &service_index);
		}
		
		fibril_mutex_unlock(&services_mutex);
		
		return EOK;
	}
	
	return ENOENT;
}

static int locfs_sync(service_id_t service_id, fs_index_t index)
{
	if (index == 0)
		return EOK;
	
	loc_object_type_t type = loc_id_probe(index);
	
	if (type == LOC_OBJECT_NAMESPACE) {
		/* Namespace directory */
		return EOK;
	}
	
	if (type == LOC_OBJECT_SERVICE) {

		fibril_mutex_lock(&services_mutex);
		service_id_t service_index = index;
		ht_link_t *lnk = hash_table_find(&services, &service_index);
		if (lnk == NULL) {
			fibril_mutex_unlock(&services_mutex);
			return ENOENT;
		}
		
		service_t *dev = hash_table_get_inst(lnk, service_t, link);
		assert(dev->sess);
		
		/* Make a request at the driver */
		async_exch_t *exch = async_exchange_begin(dev->sess);
		
		ipc_call_t answer;
		aid_t msg = async_send_2(exch, VFS_OUT_SYNC, service_id,
		    index, &answer);
		
		async_exchange_end(exch);
		
		fibril_mutex_unlock(&services_mutex);
		
		/* Wait for reply from the driver */
		sysarg_t rc;
		async_wait_for(msg, &rc);
		
		return rc;
	}
	
	return  ENOENT;
}

static int locfs_destroy(service_id_t service_id, fs_index_t index)
{
	return ENOTSUP;
}

vfs_out_ops_t locfs_ops = {
	.mounted = locfs_mounted,
	.unmounted = locfs_unmounted,
	.read = locfs_read,
	.write = locfs_write,
	.truncate = locfs_truncate,
	.close = locfs_close,
	.destroy = locfs_destroy,
	.sync = locfs_sync,
};

/**
 * @}
 */<|MERGE_RESOLUTION|>--- conflicted
+++ resolved
@@ -98,11 +98,7 @@
 	.hash = services_hash,
 	.key_hash = services_key_hash,
 	.key_equal = services_key_equal,
-<<<<<<< HEAD
-	.equal = 0, 
-=======
 	.equal = NULL, 
->>>>>>> 94795812
 	.remove_callback = services_remove_callback
 };
 
