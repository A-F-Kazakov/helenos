--- conflicted
+++ resolved
@@ -171,11 +171,7 @@
 	snd_buf_seqlen = conn->snd_buf_used + (conn->snd_buf_fin ? 1 : 0);
 
 	xfer_seqlen = min(snd_buf_seqlen, avail_wnd);
-<<<<<<< HEAD
-	log_msg(LOG_DEFAULT, LVL_DEBUG, "%s: snd_buf_seqlen = %zu, SND.WND = %zu, "
-=======
-	log_msg(LVL_DEBUG, "%s: snd_buf_seqlen = %zu, SND.WND = %" PRIu32 ", "
->>>>>>> 8cf48232
+	log_msg(LOG_DEFAULT, LVL_DEBUG, "%s: snd_buf_seqlen = %zu, SND.WND = %" PRIu32 ", "
 	    "xfer_seqlen = %zu", conn->name, snd_buf_seqlen, conn->snd_wnd,
 	    xfer_seqlen);
 
