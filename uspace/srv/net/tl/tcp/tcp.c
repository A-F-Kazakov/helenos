/*
 * Copyright (c) 2011 Jiri Svoboda
 * All rights reserved.
 *
 * Redistribution and use in source and binary forms, with or without
 * modification, are permitted provided that the following conditions
 * are met:
 *
 * - Redistributions of source code must retain the above copyright
 *   notice, this list of conditions and the following disclaimer.
 * - Redistributions in binary form must reproduce the above copyright
 *   notice, this list of conditions and the following disclaimer in the
 *   documentation and/or other materials provided with the distribution.
 * - The name of the author may not be used to endorse or promote products
 *   derived from this software without specific prior written permission.
 *
 * THIS SOFTWARE IS PROVIDED BY THE AUTHOR ``AS IS'' AND ANY EXPRESS OR
 * IMPLIED WARRANTIES, INCLUDING, BUT NOT LIMITED TO, THE IMPLIED WARRANTIES
 * OF MERCHANTABILITY AND FITNESS FOR A PARTICULAR PURPOSE ARE DISCLAIMED.
 * IN NO EVENT SHALL THE AUTHOR BE LIABLE FOR ANY DIRECT, INDIRECT,
 * INCIDENTAL, SPECIAL, EXEMPLARY, OR CONSEQUENTIAL DAMAGES (INCLUDING, BUT
 * NOT LIMITED TO, PROCUREMENT OF SUBSTITUTE GOODS OR SERVICES; LOSS OF USE,
 * DATA, OR PROFITS; OR BUSINESS INTERRUPTION) HOWEVER CAUSED AND ON ANY
 * THEORY OF LIABILITY, WHETHER IN CONTRACT, STRICT LIABILITY, OR TORT
 * (INCLUDING NEGLIGENCE OR OTHERWISE) ARISING IN ANY WAY OUT OF THE USE OF
 * THIS SOFTWARE, EVEN IF ADVISED OF THE POSSIBILITY OF SUCH DAMAGE.
 */

/** @addtogroup tcp
 * @{
 */

/**
 * @file TCP (Transmission Control Protocol) network module
 */

#include <async.h>
#include <byteorder.h>
#include <errno.h>
#include <io/log.h>
#include <stdio.h>
#include <task.h>

#include <icmp_remote.h>
#include <ip_client.h>
#include <ip_interface.h>
#include <ipc/services.h>
#include <ipc/tl.h>
#include <tl_common.h>
#include <tl_skel.h>
#include <packet_client.h>
#include <packet_remote.h>

#include "ncsim.h"
#include "pdu.h"
#include "rqueue.h"
#include "sock.h"
#include "std.h"
#include "tcp.h"
#include "test.h"

#define NAME       "tcp"

async_sess_t *net_sess;
static async_sess_t *icmp_sess;
async_sess_t *ip_sess;
packet_dimensions_t pkt_dims;

static void tcp_received_pdu(tcp_pdu_t *pdu);

/* Pull up packets into a single memory block. */
static int pq_pullup(packet_t *packet, void **data, size_t *dsize)
{
	packet_t *npacket;
	size_t tot_len;
	int length;

	npacket = packet;
	tot_len = 0;
	do {
		length = packet_get_data_length(packet);
		if (length <= 0)
			return EINVAL;

		tot_len += length;
	} while ((npacket = pq_next(npacket)) != NULL);

<<<<<<< HEAD
/** TCP reply timeout data.
 *  Used as a timeouting fibril argument.
 *  @see tcp_timeout()
 */
struct tcp_timeout {
	/** TCP global data are going to be read only. */
	int globals_read_only;

	/** Socket port. */
	int port;

	/** Local sockets. */
	socket_cores_t *local_sockets;

	/** Socket identifier. */
	int socket_id;

	/** Socket state. */
	tcp_socket_state_t state;

	/** Sent packet sequence number. */
	int sequence_number;

	/** Timeout in microseconds. */
	suseconds_t timeout;

	/** Port map key. */
	uint8_t *key;

	/** Port map key length. */
	size_t key_length;
};

static int tcp_release_and_return(packet_t *, int);
static void tcp_prepare_operation_header(socket_core_t *, tcp_socket_data_t *,
    tcp_header_t *, int synchronize, int);
static int tcp_prepare_timeout(int (*)(void *), socket_core_t *,
    tcp_socket_data_t *, size_t, tcp_socket_state_t, suseconds_t, int);
static void tcp_free_socket_data(socket_core_t *);

static int tcp_timeout(void *);

static int tcp_release_after_timeout(void *);

static int tcp_process_packet(nic_device_id_t, packet_t *, services_t);
static int tcp_connect_core(socket_core_t *, socket_cores_t *,
    struct sockaddr *, socklen_t);
static int tcp_queue_prepare_packet(socket_core_t *, tcp_socket_data_t *,
    packet_t *, size_t);
static int tcp_queue_packet(socket_core_t *, tcp_socket_data_t *, packet_t *,
    size_t);
static packet_t *tcp_get_packets_to_send(socket_core_t *, tcp_socket_data_t *);
static void tcp_send_packets(nic_device_id_t, packet_t *);

static void tcp_process_acknowledgement(socket_core_t *, tcp_socket_data_t *,
    tcp_header_t *);
static packet_t *tcp_send_prepare_packet(socket_core_t *, tcp_socket_data_t *,
    packet_t *, size_t, size_t);
static packet_t *tcp_prepare_copy(socket_core_t *, tcp_socket_data_t *,
    packet_t *, size_t, size_t);
/* static */ void tcp_retransmit_packet(socket_core_t *, tcp_socket_data_t *,
    size_t);
static int tcp_create_notification_packet(packet_t **, socket_core_t *,
    tcp_socket_data_t *, int, int);
static void tcp_refresh_socket_data(tcp_socket_data_t *);

static void tcp_initialize_socket_data(tcp_socket_data_t *);

static int tcp_process_listen(socket_core_t *, tcp_socket_data_t *,
    tcp_header_t *, packet_t *, struct sockaddr *, struct sockaddr *, size_t);
static int tcp_process_syn_sent(socket_core_t *, tcp_socket_data_t *,
    tcp_header_t *, packet_t *);
static int tcp_process_syn_received(socket_core_t *, tcp_socket_data_t *,
    tcp_header_t *, packet_t *);
static int tcp_process_established(socket_core_t *, tcp_socket_data_t *,
    tcp_header_t *, packet_t *, int, size_t);
static int tcp_queue_received_packet(socket_core_t *, tcp_socket_data_t *,
    packet_t *, int, size_t);
static void tcp_queue_received_end_of_data(socket_core_t *socket);

static int tcp_received_msg(nic_device_id_t, packet_t *, services_t, services_t);
static int tcp_process_client_messages(async_sess_t *, ipc_callid_t,
    ipc_call_t);

static int tcp_listen_message(socket_cores_t *, int, int);
static int tcp_connect_message(socket_cores_t *, int, struct sockaddr *,
    socklen_t);
static int tcp_recvfrom_message(socket_cores_t *, int, int, size_t *);
static int tcp_send_message(socket_cores_t *, int, int, size_t *, int);
static int tcp_accept_message(socket_cores_t *, int, int, size_t *, size_t *);
static int tcp_close_message(socket_cores_t *, int);

/** TCP global data. */
tcp_globals_t tcp_globals;

int tcp_received_msg(nic_device_id_t device_id, packet_t *packet,
    services_t receiver, services_t error)
{
	int rc;
=======
	uint8_t *buf;
	uint8_t *dp;
>>>>>>> a52de0ea

	buf = calloc(tot_len, 1);
	if (buf == NULL) {
		free(buf);
		return ENOMEM;
	}

	npacket = packet;
	dp = buf;
	do {
		length = packet_get_data_length(packet);
		if (length <= 0) {
			free(buf);
			return EINVAL;
		}

		memcpy(dp, packet_get_data(packet), length);
		dp += length;
	} while ((npacket = pq_next(npacket)) != NULL);

	*data = buf;
	*dsize = tot_len;
	return EOK;
}

<<<<<<< HEAD
int tcp_process_packet(nic_device_id_t device_id, packet_t *packet, services_t error)
=======
/** Process packet received from network layer. */
static int tcp_received_msg(device_id_t device_id, packet_t *packet,
    services_t error)
>>>>>>> a52de0ea
{
	int rc;
	size_t offset;
	int length;
	struct sockaddr_in *src_addr;
	struct sockaddr_in *dest_addr;
	size_t addr_len;

	log_msg(LVL_DEBUG, "tcp_received_msg()");

	switch (error) {
	case SERVICE_NONE:
		break;
	case SERVICE_ICMP:
	default:
		log_msg(LVL_WARN, "Unsupported service number %u",
		    (unsigned)error);
		pq_release_remote(net_sess, packet_get_id(packet));
		return ENOTSUP;
	}

	/* Process and trim off IP header */
	log_msg(LVL_DEBUG, "tcp_received_msg() - IP header");

	rc = ip_client_process_packet(packet, NULL, NULL, NULL, NULL, NULL);
	if (rc < 0) {
		log_msg(LVL_WARN, "ip_client_process_packet() failed");
		pq_release_remote(net_sess, packet_get_id(packet));
		return rc;
	}

	offset = (size_t)rc;
	length = packet_get_data_length(packet);

	if (length < 0 || (size_t)length < offset) {
		log_msg(LVL_WARN, "length=%d, dropping.", length);
		pq_release_remote(net_sess, packet_get_id(packet));
		return EINVAL;
	}

	addr_len = packet_get_addr(packet, (uint8_t **)&src_addr,
	    (uint8_t **)&dest_addr);
	if (addr_len <= 0) {
		log_msg(LVL_WARN, "Failed to get packet address.");
		pq_release_remote(net_sess, packet_get_id(packet));
		return EINVAL;
	}

	if (addr_len != sizeof(struct sockaddr_in)) {
		log_msg(LVL_WARN, "Unsupported address size %zu (!= %zu)",
		    addr_len, sizeof(struct sockaddr_in));
		pq_release_remote(net_sess, packet_get_id(packet));
		return EINVAL;
	}

	rc = packet_trim(packet, offset, 0);
	if (rc != EOK) {
		log_msg(LVL_WARN, "Failed to trim packet.");
		pq_release_remote(net_sess, packet_get_id(packet));
		return rc;
	}

	/* Pull up packets into a single memory block, pdu_raw. */
	log_msg(LVL_DEBUG, "tcp_received_msg() - pull up");
	uint8_t *pdu_raw;
	size_t pdu_raw_size = 0;

	pq_pullup(packet, (void **)&pdu_raw, &pdu_raw_size);

	/* Split into header and payload. */

	log_msg(LVL_DEBUG, "tcp_received_msg() - split header/payload");

	tcp_pdu_t *pdu;
	size_t hdr_size;

	/* XXX Header options */
	hdr_size = sizeof(tcp_header_t);

	if (pdu_raw_size < hdr_size) {
		log_msg(LVL_WARN, "pdu_raw_size = %zu < hdr_size = %zu",
		    pdu_raw_size, hdr_size);
		pq_release_remote(net_sess, packet_get_id(packet));
		return EINVAL;
	}

	log_msg(LVL_DEBUG, "pdu_raw_size=%zu, hdr_size=%zu",
	    pdu_raw_size, hdr_size);
	pdu = tcp_pdu_create(pdu_raw, hdr_size, pdu_raw + hdr_size,
	    pdu_raw_size - hdr_size);
	if (pdu == NULL) {
		log_msg(LVL_WARN, "Failed creating PDU. Dropped.");
		return ENOMEM;
	}

	free(pdu_raw);

	pdu->src_addr.ipv4 = uint32_t_be2host(src_addr->sin_addr.s_addr);
	pdu->dest_addr.ipv4 = uint32_t_be2host(dest_addr->sin_addr.s_addr);
	log_msg(LVL_DEBUG, "src: 0x%08x, dest: 0x%08x",
	    pdu->src_addr.ipv4, pdu->dest_addr.ipv4);

	tcp_received_pdu(pdu);
	tcp_pdu_delete(pdu);

	return EOK;
}

/** Receive packets from network layer. */
static void tcp_receiver(ipc_callid_t iid, ipc_call_t *icall, void *arg)
{
	packet_t *packet;
	int rc;

	log_msg(LVL_DEBUG, "tcp_receiver()");

	while (true) {
		switch (IPC_GET_IMETHOD(*icall)) {
		case NET_TL_RECEIVED:
			log_msg(LVL_DEBUG, "method = NET_TL_RECEIVED");
			rc = packet_translate_remote(net_sess, &packet,
			    IPC_GET_PACKET(*icall));
			if (rc != EOK) {
				log_msg(LVL_DEBUG, "Error %d translating packet.", rc);
				async_answer_0(iid, (sysarg_t)rc);
				break;
			}
			rc = tcp_received_msg(IPC_GET_DEVICE(*icall), packet,
			    IPC_GET_ERROR(*icall));
			async_answer_0(iid, (sysarg_t)rc);
			break;
		default:
			log_msg(LVL_DEBUG, "method = %u",
			    (unsigned)IPC_GET_IMETHOD(*icall));
			async_answer_0(iid, ENOTSUP);
			break;
		}

		iid = async_get_call(icall);
	}
}

/** Transmit PDU over network layer. */
void tcp_transmit_pdu(tcp_pdu_t *pdu)
{
	struct sockaddr_in dest;
	device_id_t dev_id;
	void *phdr;
	size_t phdr_len;
	packet_dimension_t *pkt_dim;
	int rc;
	packet_t *packet;
	void *pkt_data;
	size_t pdu_size;

	dest.sin_family = AF_INET;
	dest.sin_port = 0; /* not needed */
	dest.sin_addr.s_addr = host2uint32_t_be(pdu->dest_addr.ipv4);

	/* Find route. Obtained pseudo-header is not used. */
	rc = ip_get_route_req(ip_sess, IPPROTO_TCP, (struct sockaddr *)&dest,
	    sizeof(dest), &dev_id, &phdr, &phdr_len);
	if (rc != EOK) {
		log_msg(LVL_DEBUG, "tcp_transmit_pdu: Failed to find route.");
		return;
	}

	rc = tl_get_ip_packet_dimension(ip_sess, &pkt_dims, dev_id, &pkt_dim);
	if (rc != EOK) {
		log_msg(LVL_DEBUG, "tcp_transmit_pdu: Failed to get dimension.");
		return;
	}

	pdu_size = pdu->header_size + pdu->text_size;

	packet = packet_get_4_remote(net_sess, pdu_size, pkt_dim->addr_len,
	    pkt_dim->prefix, pkt_dim->suffix);
	if (!packet) {
		log_msg(LVL_DEBUG, "tcp_transmit_pdu: Failed to get packet.");
		return;
	}

	pkt_data = packet_suffix(packet, pdu_size);
	if (!pkt_data) {
		log_msg(LVL_DEBUG, "tcp_transmit_pdu: Failed to get pkt_data ptr.");
		pq_release_remote(net_sess, packet_get_id(packet));
		return;
	}

	rc = ip_client_prepare_packet(packet, IPPROTO_TCP, 0, 0, 0, 0);
	if (rc != EOK) {
		log_msg(LVL_DEBUG, "tcp_transmit_pdu: Failed to prepare IP packet part.");
		pq_release_remote(net_sess, packet_get_id(packet));
		return;
	}

	rc = packet_set_addr(packet, NULL, (uint8_t *)&dest, sizeof(dest));
	if (rc != EOK) {
		log_msg(LVL_DEBUG, "tcp_transmit_pdu: Failed to set packet address.");
		pq_release_remote(net_sess, packet_get_id(packet));
		return;
	}

	/* Copy PDU data to packet */
	memcpy(pkt_data, pdu->header, pdu->header_size);
	memcpy((uint8_t *)pkt_data + pdu->header_size, pdu->text,
	    pdu->text_size);

	/* Transmit packet. XXX Transfers packet ownership to IP? */
	ip_send_msg(ip_sess, dev_id, packet, SERVICE_TCP, 0);
}

/** Process received PDU. */
static void tcp_received_pdu(tcp_pdu_t *pdu)
{
	tcp_segment_t *dseg;
	tcp_sockpair_t rident;

	log_msg(LVL_DEBUG, "tcp_received_pdu()");

	if (tcp_pdu_decode(pdu, &rident, &dseg) != EOK) {
		log_msg(LVL_WARN, "Not enough memory. PDU dropped.");
		return;
	}

	/* Insert decoded segment into rqueue */
	tcp_rqueue_insert_seg(&rident, dseg);
}

/* Called from libnet */
void tl_connection(void)
{
	log_msg(LVL_DEBUG, "tl_connection()");
}

/* Called from libnet */
int tl_message(ipc_callid_t callid, ipc_call_t *call, ipc_call_t *answer,
    size_t *answer_count)
{
	async_sess_t *callback;

	log_msg(LVL_DEBUG, "tl_message()");

	*answer_count = 0;
	callback = async_callback_receive_start(EXCHANGE_SERIALIZE, call);
	if (callback)
		return tcp_sock_connection(callback, callid, *call);

	return ENOTSUP;
}

/* Called from libnet */
int tl_initialize(async_sess_t *sess)
{
<<<<<<< HEAD
	assert(socket_data);

	bzero(socket_data, sizeof(*socket_data));
	socket_data->state = TCP_SOCKET_INITIAL;
	socket_data->device_id = NIC_DEVICE_INVALID_ID;
	socket_data->window = NET_DEFAULT_TCP_WINDOW;
	socket_data->treshold = socket_data->window;
	socket_data->last_outgoing = TCP_INITIAL_SEQUENCE_NUMBER;
	socket_data->timeout = NET_DEFAULT_TCP_INITIAL_TIMEOUT;
	socket_data->acknowledged = socket_data->last_outgoing;
	socket_data->next_outgoing = socket_data->last_outgoing + 1;
	socket_data->expected = socket_data->next_outgoing;
}
=======
	int rc;
>>>>>>> a52de0ea

	net_sess = sess;
	icmp_sess = icmp_connect_module();

	log_msg(LVL_DEBUG, "tl_initialize()");

	tcp_sock_init();

	ip_sess = ip_bind_service(SERVICE_IP, IPPROTO_TCP, SERVICE_TCP,
	    tcp_receiver);
	if (ip_sess == NULL)
		return ENOENT;

	rc = packet_dimensions_initialize(&pkt_dims);
	if (rc != EOK)
		return rc;

	return EOK;
}

int main(int argc, char **argv)
{
	int rc;

	printf(NAME ": TCP (Transmission Control Protocol) network module\n");

<<<<<<< HEAD
		/* Process the call */
		switch (IPC_GET_IMETHOD(call)) {
		case NET_SOCKET:
			socket_data =
			    (tcp_socket_data_t *) malloc(sizeof(*socket_data));
			if (!socket_data) {
				res = ENOMEM;
				break;
			}
			
			tcp_initialize_socket_data(socket_data);
			socket_data->local_lock = &lock;
			socket_data->local_sockets = &local_sockets;
			fibril_rwlock_write_lock(&lock);
			socket_id = SOCKET_GET_SOCKET_ID(call);
			res = socket_create(&local_sockets, sess,
			    socket_data, &socket_id);
			SOCKET_SET_SOCKET_ID(answer, socket_id);
			fibril_rwlock_write_unlock(&lock);
			if (res != EOK) {
				free(socket_data);
				break;
			}
			if (tl_get_ip_packet_dimension(tcp_globals.ip_sess,
			    &tcp_globals.dimensions, NIC_DEVICE_INVALID_ID,
			    &packet_dimension) == EOK) {
				SOCKET_SET_DATA_FRAGMENT_SIZE(answer,
				    ((packet_dimension->content <
				    socket_data->data_fragment_size) ?
				    packet_dimension->content :
				    socket_data->data_fragment_size));
			}
//                      SOCKET_SET_DATA_FRAGMENT_SIZE(answer, MAX_TCP_FRAGMENT_SIZE);
			SOCKET_SET_HEADER_SIZE(answer, TCP_HEADER_SIZE);
			answer_count = 3;
			break;
=======
	rc = log_init(NAME, LVL_ERROR);
	if (rc != EOK) {
		printf(NAME ": Failed to initialize log.\n");
		return 1;
	}
>>>>>>> a52de0ea

//	printf(NAME ": Accepting connections\n");
//	task_retval(0);

	tcp_rqueue_init();
	tcp_rqueue_thread_start();

	tcp_ncsim_init();
	tcp_ncsim_thread_start();

<<<<<<< HEAD
		case NET_SOCKET_ACCEPT:
			fibril_rwlock_read_lock(&tcp_globals.lock);
			fibril_rwlock_write_lock(&lock);
			res = tcp_accept_message(&local_sockets,
			    SOCKET_GET_SOCKET_ID(call),
			    SOCKET_GET_NEW_SOCKET_ID(call), &size, &addrlen);
			SOCKET_SET_DATA_FRAGMENT_SIZE(answer, size);
			fibril_rwlock_write_unlock(&lock);
			fibril_rwlock_read_unlock(&tcp_globals.lock);
			if (res > 0) {
				SOCKET_SET_SOCKET_ID(answer, res);
				SOCKET_SET_ADDRESS_LENGTH(answer, addrlen);
				answer_count = 3;
			}
			break;

		case NET_SOCKET_SEND:
			fibril_rwlock_read_lock(&tcp_globals.lock);
			fibril_rwlock_write_lock(&lock);
			res = tcp_send_message(&local_sockets,
			    SOCKET_GET_SOCKET_ID(call),
			    SOCKET_GET_DATA_FRAGMENTS(call), &size,
			    SOCKET_GET_FLAGS(call));
			SOCKET_SET_DATA_FRAGMENT_SIZE(answer, size);
			if (res != EOK) {
				fibril_rwlock_write_unlock(&lock);
				fibril_rwlock_read_unlock(&tcp_globals.lock);
			} else {
				answer_count = 2;
			}
			break;

		case NET_SOCKET_SENDTO:
			res = async_data_write_accept((void **) &addr, false,
			    0, 0, 0, &addrlen);
			if (res != EOK)
				break;
			fibril_rwlock_read_lock(&tcp_globals.lock);
			fibril_rwlock_write_lock(&lock);
			res = tcp_send_message(&local_sockets,
			    SOCKET_GET_SOCKET_ID(call),
			    SOCKET_GET_DATA_FRAGMENTS(call), &size,
			    SOCKET_GET_FLAGS(call));
			SOCKET_SET_DATA_FRAGMENT_SIZE(answer, size);
			if (res != EOK) {
				fibril_rwlock_write_unlock(&lock);
				fibril_rwlock_read_unlock(&tcp_globals.lock);
			} else {
				answer_count = 2;
			}
			free(addr);
			break;

		case NET_SOCKET_RECV:
			fibril_rwlock_read_lock(&tcp_globals.lock);
			fibril_rwlock_write_lock(&lock);
			res = tcp_recvfrom_message(&local_sockets,
			    SOCKET_GET_SOCKET_ID(call), SOCKET_GET_FLAGS(call),
			    NULL);
			fibril_rwlock_write_unlock(&lock);
			fibril_rwlock_read_unlock(&tcp_globals.lock);
			if (res > 0) {
				SOCKET_SET_READ_DATA_LENGTH(answer, res);
				answer_count = 1;
				res = EOK;
			}
			break;

		case NET_SOCKET_RECVFROM:
			fibril_rwlock_read_lock(&tcp_globals.lock);
			fibril_rwlock_write_lock(&lock);
			res = tcp_recvfrom_message(&local_sockets,
			    SOCKET_GET_SOCKET_ID(call), SOCKET_GET_FLAGS(call),
			    &addrlen);
			fibril_rwlock_write_unlock(&lock);
			fibril_rwlock_read_unlock(&tcp_globals.lock);
			if (res > 0) {
				SOCKET_SET_READ_DATA_LENGTH(answer, res);
				SOCKET_SET_ADDRESS_LENGTH(answer, addrlen);
				answer_count = 3;
				res = EOK;
			}
			break;

		case NET_SOCKET_CLOSE:
			fibril_rwlock_write_lock(&tcp_globals.lock);
			fibril_rwlock_write_lock(&lock);
			res = tcp_close_message(&local_sockets,
			    SOCKET_GET_SOCKET_ID(call));
			if (res != EOK) {
				fibril_rwlock_write_unlock(&lock);
				fibril_rwlock_write_unlock(&tcp_globals.lock);
			}
			break;

		case NET_SOCKET_GETSOCKOPT:
		case NET_SOCKET_SETSOCKOPT:
		default:
			res = ENOTSUP;
			break;
		}
	}

	/* Release the application session */
	async_hangup(sess);

	printf("release\n");
	/* Release all local sockets */
	socket_cores_release(tcp_globals.net_sess, &local_sockets,
	    &tcp_globals.sockets, tcp_free_socket_data);

	return EOK;
}

int tcp_timeout(void *data)
{
	tcp_timeout_t *timeout = data;
	int keep_write_lock = false;
	socket_core_t *socket;
	tcp_socket_data_t *socket_data;

	assert(timeout);

	/* Sleep the given timeout */
	async_usleep(timeout->timeout);
	/* Lock the globals */
	if (timeout->globals_read_only) 
		fibril_rwlock_read_lock(&tcp_globals.lock);
	else 
		fibril_rwlock_write_lock(&tcp_globals.lock);

	/* Find the pending operation socket */
	socket = socket_port_find(&tcp_globals.sockets, timeout->port,
	    timeout->key, timeout->key_length);
	if (!socket || (socket->socket_id != timeout->socket_id))
		goto out;
	
	socket_data = (tcp_socket_data_t *) socket->specific_data;
	assert(socket_data);
	if (socket_data->local_sockets != timeout->local_sockets)
		goto out;
	
	fibril_rwlock_write_lock(socket_data->local_lock);
	if (timeout->sequence_number) {
		/* Increase the timeout counter */
		socket_data->timeout_count++;
		if (socket_data->timeout_count == TCP_MAX_TIMEOUTS) {
			/* TODO release as connection lost */
			//tcp_refresh_socket_data(socket_data);
			fibril_rwlock_write_unlock(socket_data->local_lock);
		} else {
			/* Retransmit */
//                      tcp_retransmit_packet(socket,
//			    socket_data, timeout->sequence_number);
			fibril_rwlock_write_unlock(socket_data->local_lock);
		}
	} else {
		fibril_mutex_lock(&socket_data->operation.mutex);
		/* Set the timeout operation result if state not changed */
		if (socket_data->state == timeout->state) {
			socket_data->operation.result = ETIMEOUT;

			/* Notify the main fibril */
			fibril_condvar_signal(&socket_data->operation.condvar);

			/* Keep the global write lock */
			keep_write_lock = true;
		} else {
			/*
			 * Operation is ok, do nothing.
			 * Unlocking from now on, so the unlocking
			 * order does not matter.
			 */
			fibril_rwlock_write_unlock(socket_data->local_lock);
		}
		fibril_mutex_unlock(&socket_data->operation.mutex);
	}

out:
	/* Unlock only if no socket */
	if (timeout->globals_read_only)
		fibril_rwlock_read_unlock(&tcp_globals.lock);
	else if (!keep_write_lock)
		/* Release if not desired */
		fibril_rwlock_write_unlock(&tcp_globals.lock);
	
	/* Release the timeout structure */
	free(timeout);
	return EOK;
}

int tcp_release_after_timeout(void *data)
{
	tcp_timeout_t *timeout = data;
	socket_core_t *socket;
	tcp_socket_data_t *socket_data;
	fibril_rwlock_t *local_lock;

	assert(timeout);

	/* Sleep the given timeout */
	async_usleep(timeout->timeout);

	/* Lock the globals */
	fibril_rwlock_write_lock(&tcp_globals.lock);

	/* Find the pending operation socket */
	socket = socket_port_find(&tcp_globals.sockets, timeout->port,
	    timeout->key, timeout->key_length);

	if (socket && (socket->socket_id == timeout->socket_id)) {
		socket_data = (tcp_socket_data_t *) socket->specific_data;
		assert(socket_data);
		if (socket_data->local_sockets == timeout->local_sockets) {
			local_lock = socket_data->local_lock;
			fibril_rwlock_write_lock(local_lock);
			socket_destroy(tcp_globals.net_sess,
			    timeout->socket_id, timeout->local_sockets,
			    &tcp_globals.sockets, tcp_free_socket_data);
			fibril_rwlock_write_unlock(local_lock);
		}
	}

	/* Unlock the globals */
	fibril_rwlock_write_unlock(&tcp_globals.lock);

	/* Release the timeout structure */
	free(timeout);

	return EOK;
}

void tcp_retransmit_packet(socket_core_t *socket, tcp_socket_data_t *
    socket_data, size_t sequence_number)
{
	packet_t *packet;
	packet_t *copy;
	size_t data_length;

	assert(socket);
	assert(socket_data);
	assert(socket->specific_data == socket_data);

	/* Sent packet? */
	packet = pq_find(socket_data->outgoing, sequence_number);
	if (packet) {
		pq_get_order(packet, NULL, &data_length);
		copy = tcp_prepare_copy(socket, socket_data, packet,
		    data_length, sequence_number);
		fibril_rwlock_write_unlock(socket_data->local_lock);
//              printf("r send %d\n", packet_get_id(packet));
		if (copy) 
			tcp_send_packets(socket_data->device_id, copy);
	} else {
		fibril_rwlock_write_unlock(socket_data->local_lock);
	}
}

int tcp_listen_message(socket_cores_t *local_sockets, int socket_id,
    int backlog)
{
	socket_core_t *socket;
	tcp_socket_data_t *socket_data;

	assert(local_sockets);

	if (backlog < 0) 
		return EINVAL;

	/* Find the socket */
	socket = socket_cores_find(local_sockets, socket_id);
	if (!socket) 
		return ENOTSOCK;
	
	/* Get the socket specific data */
	socket_data = (tcp_socket_data_t *) socket->specific_data;
	assert(socket_data);

	/* Set the backlog */
	socket_data->backlog = backlog;

	return EOK;
}

int tcp_connect_message(socket_cores_t *local_sockets, int socket_id,
    struct sockaddr *addr, socklen_t addrlen)
{
	socket_core_t *socket;
	int rc;

	assert(local_sockets);
	assert(addr);
	assert(addrlen > 0);

	/* Find the socket */
	socket = socket_cores_find(local_sockets, socket_id);
	if (!socket)
		return ENOTSOCK;
	
	rc = tcp_connect_core(socket, local_sockets, addr, addrlen);
	if (rc != EOK) {
		tcp_free_socket_data(socket);
		/* Unbind if bound */
		if (socket->port > 0) {
			socket_ports_exclude(&tcp_globals.sockets,
			    socket->port, free);
			socket->port = 0;
		}
	}
	return rc;
}

int tcp_connect_core(socket_core_t *socket, socket_cores_t *local_sockets,
    struct sockaddr *addr, socklen_t addrlen)
{
	tcp_socket_data_t *socket_data;
	packet_t *packet;
	int rc;

	assert(socket);
	assert(addr);
	assert(addrlen > 0);

	/* Get the socket specific data */
	socket_data = (tcp_socket_data_t *) socket->specific_data;
	assert(socket_data);
	assert(socket->specific_data == socket_data);
	if ((socket_data->state != TCP_SOCKET_INITIAL) &&
	    ((socket_data->state != TCP_SOCKET_LISTEN) ||
	    (socket->port <= 0)))
		return EINVAL;

	/* Get the destination port */
	rc = tl_get_address_port(addr, addrlen, &socket_data->dest_port);
	if (rc != EOK)
		return rc;
	
	if (socket->port <= 0) {
		/* Try to find a free port */
		rc = socket_bind_free_port(&tcp_globals.sockets, socket,
		    TCP_FREE_PORTS_START, TCP_FREE_PORTS_END,
		    tcp_globals.last_used_port);
		if (rc != EOK)
			return rc;
		/* Set the next port as the search starting port number */
		tcp_globals.last_used_port = socket->port;
	}

	rc = ip_get_route_req(tcp_globals.ip_sess, IPPROTO_TCP,
	    addr, addrlen, &socket_data->device_id,
	    &socket_data->pseudo_header, &socket_data->headerlen);
	if (rc != EOK)
		return rc;

	/* Create the notification packet */
	rc = tcp_create_notification_packet(&packet, socket, socket_data, 1, 0);
	if (rc != EOK)
		return rc;

	/* Unlock the globals and wait for an operation */
	fibril_rwlock_write_unlock(&tcp_globals.lock);

	socket_data->addr = addr;
	socket_data->addrlen = addrlen;

	/* Send the packet */

	if (((rc = tcp_queue_packet(socket, socket_data, packet, 1)) != EOK) ||
	    ((rc = tcp_prepare_timeout(tcp_timeout, socket, socket_data, 0,
	    TCP_SOCKET_INITIAL, NET_DEFAULT_TCP_INITIAL_TIMEOUT, false)) !=
	    EOK)) {
		socket_data->addr = NULL;
		socket_data->addrlen = 0;
		fibril_rwlock_write_lock(&tcp_globals.lock);
	} else {
		packet = tcp_get_packets_to_send(socket, socket_data);
		if (packet) {
			fibril_mutex_lock(&socket_data->operation.mutex);
			fibril_rwlock_write_unlock(socket_data->local_lock);

			socket_data->state = TCP_SOCKET_SYN_SENT;

			/* Send the packet */
			tcp_send_packets(socket_data->device_id, packet);

			/* Wait for a reply */
			fibril_condvar_wait(&socket_data->operation.condvar,
			    &socket_data->operation.mutex);
			rc = socket_data->operation.result;
			if (rc != EOK) {
				socket_data->addr = NULL;
				socket_data->addrlen = 0;
			}
		} else {
			socket_data->addr = NULL;
			socket_data->addrlen = 0;
			rc = EINTR;
		}
	}

	fibril_mutex_unlock(&socket_data->operation.mutex);
	return rc;
}

int tcp_queue_prepare_packet(socket_core_t *socket,
    tcp_socket_data_t *socket_data, packet_t *packet, size_t data_length)
{
	tcp_header_t *header;
	int rc;

	assert(socket);
	assert(socket_data);
	assert(socket->specific_data == socket_data);

	/* Get TCP header */
	header = (tcp_header_t *) packet_get_data(packet);
	if (!header)
		return NO_DATA;
	
	header->destination_port = htons(socket_data->dest_port);
	header->source_port = htons(socket->port);
	header->sequence_number = htonl(socket_data->next_outgoing);

	rc = packet_set_addr(packet, NULL, (uint8_t *) socket_data->addr,
	    socket_data->addrlen);
	if (rc != EOK)
		return tcp_release_and_return(packet, EINVAL);

	/* Remember the outgoing FIN */
	if (GET_TCP_HEADER_FINALIZE(header))
		socket_data->fin_outgoing = socket_data->next_outgoing;
	
	return EOK;
}

int tcp_queue_packet(socket_core_t *socket, tcp_socket_data_t *socket_data,
    packet_t *packet, size_t data_length)
{
	int rc;

	assert(socket);
	assert(socket_data);
	assert(socket->specific_data == socket_data);

	rc = tcp_queue_prepare_packet(socket, socket_data, packet, data_length);
	if (rc != EOK)
		return rc;

	rc = pq_add(&socket_data->outgoing, packet, socket_data->next_outgoing,
	    data_length);
	if (rc != EOK)
		return tcp_release_and_return(packet, rc);

	socket_data->next_outgoing += data_length;
	return EOK;
}

packet_t *tcp_get_packets_to_send(socket_core_t *socket, tcp_socket_data_t *
    socket_data)
{
	packet_t *packet;
	packet_t *copy;
	packet_t *sending = NULL;
	packet_t *previous = NULL;
	size_t data_length;
	int rc;

	assert(socket);
	assert(socket_data);
	assert(socket->specific_data == socket_data);

	packet = pq_find(socket_data->outgoing, socket_data->last_outgoing + 1);
	while (packet) {
		pq_get_order(packet, NULL, &data_length);

		/*
		 * Send only if fits into the window, respecting the possible
		 * overflow.
		 */
		if (!IS_IN_INTERVAL_OVERFLOW(
		    (uint32_t) socket_data->last_outgoing,
		    (uint32_t) (socket_data->last_outgoing + data_length),
		    (uint32_t) (socket_data->expected + socket_data->treshold)))
			break;

		copy = tcp_prepare_copy(socket, socket_data, packet,
		    data_length, socket_data->last_outgoing + 1);
		if (!copy) 
			return sending;
			
		if (!sending) {
			sending = copy;
		} else {
			rc = pq_insert_after(previous, copy);
			if (rc != EOK) {
				pq_release_remote(tcp_globals.net_sess,
				    packet_get_id(copy));
				return sending;
			}
		}

		previous = copy;
		packet = pq_next(packet);

		/* Overflow occurred? */
		if (!packet &&
		    (socket_data->last_outgoing > socket_data->next_outgoing)) {
			printf("gpts overflow\n");
			/* Continue from the beginning */
			packet = socket_data->outgoing;
		}
		socket_data->last_outgoing += data_length;
	}

	return sending;
}

packet_t *tcp_send_prepare_packet(socket_core_t *socket, tcp_socket_data_t *
    socket_data, packet_t *packet, size_t data_length, size_t sequence_number)
{
	tcp_header_t *header;
	uint32_t checksum;
	int rc;

	assert(socket);
	assert(socket_data);
	assert(socket->specific_data == socket_data);

	/* Adjust the pseudo header */
	rc = ip_client_set_pseudo_header_data_length(socket_data->pseudo_header,
	    socket_data->headerlen, packet_get_data_length(packet));
	if (rc != EOK) {
		pq_release_remote(tcp_globals.net_sess, packet_get_id(packet));
		return NULL;
	}

	/* Get the header */
	header = (tcp_header_t *) packet_get_data(packet);
	if (!header) {
		pq_release_remote(tcp_globals.net_sess, packet_get_id(packet));
		return NULL;
	}
	assert(ntohl(header->sequence_number) == sequence_number);

	/* Adjust the header */
	if (socket_data->next_incoming) {
		header->acknowledgement_number =
		    htonl(socket_data->next_incoming);
		SET_TCP_HEADER_ACKNOWLEDGE(header, 1);
	}
	header->window = htons(socket_data->window);

	/* Checksum */
	header->checksum = 0;
	checksum = compute_checksum(0, socket_data->pseudo_header,
	    socket_data->headerlen);
	checksum = compute_checksum(checksum,
	    (uint8_t *) packet_get_data(packet),
	    packet_get_data_length(packet));
	header->checksum = htons(flip_checksum(compact_checksum(checksum)));

	/* Prepare the packet */
	rc = ip_client_prepare_packet(packet, IPPROTO_TCP, 0, 0, 0, 0);
	if (rc != EOK) {
		pq_release_remote(tcp_globals.net_sess, packet_get_id(packet));
		return NULL;
	}

	rc = tcp_prepare_timeout(tcp_timeout, socket, socket_data,
	    sequence_number, socket_data->state, socket_data->timeout, true);
	if (rc != EOK) {
		pq_release_remote(tcp_globals.net_sess, packet_get_id(packet));
		return NULL;
	}

	return packet;
}

packet_t *tcp_prepare_copy(socket_core_t *socket, tcp_socket_data_t *
    socket_data, packet_t *packet, size_t data_length, size_t sequence_number)
{
	packet_t *copy;

	assert(socket);
	assert(socket_data);
	assert(socket->specific_data == socket_data);

	/* Make a copy of the packet */
	copy = packet_get_copy(tcp_globals.net_sess, packet);
	if (!copy)
		return NULL;

	return tcp_send_prepare_packet(socket, socket_data, copy, data_length,
	    sequence_number);
}

void tcp_send_packets(nic_device_id_t device_id, packet_t *packet)
{
	packet_t *next;

	while (packet) {
		next = pq_detach(packet);
		ip_send_msg(tcp_globals.ip_sess, device_id, packet,
		    SERVICE_TCP, 0);
		packet = next;
	}
}

void tcp_prepare_operation_header(socket_core_t *socket,
    tcp_socket_data_t *socket_data, tcp_header_t *header, int synchronize,
    int finalize)
{
	assert(socket);
	assert(socket_data);
	assert(socket->specific_data == socket_data);
	assert(header);

	bzero(header, sizeof(*header));
	header->source_port = htons(socket->port);
	header->source_port = htons(socket_data->dest_port);
	SET_TCP_HEADER_LENGTH(header,
	    TCP_COMPUTE_HEADER_LENGTH(sizeof(*header)));
	SET_TCP_HEADER_SYNCHRONIZE(header, synchronize);
	SET_TCP_HEADER_FINALIZE(header, finalize);
}

int tcp_prepare_timeout(int (*timeout_function)(void *tcp_timeout_t),
    socket_core_t *socket, tcp_socket_data_t *socket_data,
    size_t sequence_number, tcp_socket_state_t state, suseconds_t timeout,
    int globals_read_only)
{
	tcp_timeout_t *operation_timeout;
	fid_t fibril;

	assert(socket);
	assert(socket_data);
	assert(socket->specific_data == socket_data);

	/* Prepare the timeout with key bundle structure */
	operation_timeout = malloc(sizeof(*operation_timeout) +
	    socket->key_length + 1);
	if (!operation_timeout)
		return ENOMEM;

	bzero(operation_timeout, sizeof(*operation_timeout));
	operation_timeout->globals_read_only = globals_read_only;
	operation_timeout->port = socket->port;
	operation_timeout->local_sockets = socket_data->local_sockets;
	operation_timeout->socket_id = socket->socket_id;
	operation_timeout->timeout = timeout;
	operation_timeout->sequence_number = sequence_number;
	operation_timeout->state = state;

	/* Copy the key */
	operation_timeout->key = ((uint8_t *) operation_timeout) +
	    sizeof(*operation_timeout);
	operation_timeout->key_length = socket->key_length;
	memcpy(operation_timeout->key, socket->key, socket->key_length);
	operation_timeout->key[operation_timeout->key_length] = '\0';

	/* Prepare the timeouting thread */
	fibril = fibril_create(timeout_function, operation_timeout);
	if (!fibril) {
		free(operation_timeout);
		return ENOMEM;
	}

//      fibril_mutex_lock(&socket_data->operation.mutex);
	/* Start the timeout fibril */
	fibril_add_ready(fibril);
	//socket_data->state = state;
	return EOK;
}

int tcp_recvfrom_message(socket_cores_t *local_sockets, int socket_id,
    int flags, size_t *addrlen)
{
	socket_core_t *socket;
	tcp_socket_data_t *socket_data;
	int packet_id;
	packet_t *packet;
	size_t length;
	int rc;

	assert(local_sockets);

	/* Find the socket */
	socket = socket_cores_find(local_sockets, socket_id);
	if (!socket)
		return ENOTSOCK;

	/* Get the socket specific data */
	if (!socket->specific_data)
		return NO_DATA;

	socket_data = (tcp_socket_data_t *) socket->specific_data;

	/* Check state */
	if ((socket_data->state != TCP_SOCKET_ESTABLISHED) &&
	    (socket_data->state != TCP_SOCKET_CLOSE_WAIT))
		return ENOTCONN;

	/* Send the source address if desired */
	if (addrlen) {
		rc = data_reply(socket_data->addr, socket_data->addrlen);
		if (rc != EOK)
			return rc;
		*addrlen = socket_data->addrlen;
	}

	/* Get the next received packet */
	packet_id = dyn_fifo_value(&socket->received);
	if (packet_id < 0)
		return NO_DATA;

	rc = packet_translate_remote(tcp_globals.net_sess, &packet, packet_id);
	if (rc != EOK)
		return rc;

	/* Reply the packets */
	rc = socket_reply_packets(packet, &length);
	if (rc != EOK)
		return rc;

	/* Release the packet */
	dyn_fifo_pop(&socket->received);
	pq_release_remote(tcp_globals.net_sess, packet_get_id(packet));

	/* Return the total length */
	return (int) length;
}

int tcp_send_message(socket_cores_t *local_sockets, int socket_id,
    int fragments, size_t *data_fragment_size, int flags)
{
	socket_core_t *socket;
	tcp_socket_data_t *socket_data;
	packet_dimension_t *packet_dimension;
	packet_t *packet;
	size_t total_length;
	tcp_header_t *header;
	int index;
	int result;
	int rc;

	assert(local_sockets);
	assert(data_fragment_size);

	/* Find the socket */
	socket = socket_cores_find(local_sockets, socket_id);
	if (!socket)
		return ENOTSOCK;

	/* Get the socket specific data */
	if (!socket->specific_data)
		return NO_DATA;

	socket_data = (tcp_socket_data_t *) socket->specific_data;

	/* Check state */
	if ((socket_data->state != TCP_SOCKET_ESTABLISHED) &&
	    (socket_data->state != TCP_SOCKET_CLOSE_WAIT))
		return ENOTCONN;

	rc = tl_get_ip_packet_dimension(tcp_globals.ip_sess,
	    &tcp_globals.dimensions, socket_data->device_id, &packet_dimension);
	if (rc != EOK)
		return rc;

	*data_fragment_size =
	    ((packet_dimension->content < socket_data->data_fragment_size) ?
	    packet_dimension->content : socket_data->data_fragment_size);

	for (index = 0; index < fragments; index++) {
		/* Read the data fragment */
		result = tl_socket_read_packet_data(tcp_globals.net_sess,
		    &packet, TCP_HEADER_SIZE, packet_dimension,
		    socket_data->addr, socket_data->addrlen);
		if (result < 0)
			return result;

		total_length = (size_t) result;

		/* Prefix the TCP header */
		header = PACKET_PREFIX(packet, tcp_header_t);
		if (!header)
			return tcp_release_and_return(packet, ENOMEM);

		tcp_prepare_operation_header(socket, socket_data, header, 0, 0);
		rc = tcp_queue_packet(socket, socket_data, packet, total_length);
		if (rc != EOK)
			return rc;
	}

	/* Flush packets */
	packet = tcp_get_packets_to_send(socket, socket_data);
	fibril_rwlock_write_unlock(socket_data->local_lock);
	fibril_rwlock_read_unlock(&tcp_globals.lock);

	if (packet) {
		/* Send the packet */
		tcp_send_packets(socket_data->device_id, packet);
	}

	return EOK;
}

int
tcp_close_message(socket_cores_t *local_sockets, int socket_id)
{
	socket_core_t *socket;
	tcp_socket_data_t *socket_data;
	packet_t *packet;
	int rc;

	/* Find the socket */
	socket = socket_cores_find(local_sockets, socket_id);
	if (!socket)
		return ENOTSOCK;

	/* Get the socket specific data */
	socket_data = (tcp_socket_data_t *) socket->specific_data;
	assert(socket_data);

	/* Check state */
	switch (socket_data->state) {
	case TCP_SOCKET_ESTABLISHED:
		socket_data->state = TCP_SOCKET_FIN_WAIT_1;
		break;

	case TCP_SOCKET_CLOSE_WAIT:
		socket_data->state = TCP_SOCKET_LAST_ACK;
		break;

//      case TCP_SOCKET_LISTEN:

	default:
		/* Just destroy */
		rc = socket_destroy(tcp_globals.net_sess, socket_id,
		    local_sockets, &tcp_globals.sockets,
		    tcp_free_socket_data);
		if (rc == EOK) {
			fibril_rwlock_write_unlock(socket_data->local_lock);
			fibril_rwlock_write_unlock(&tcp_globals.lock);
		}
		return rc;
	}

	/*
	 * Send FIN.
	 * TODO should I wait to complete?
	 */

	/* Create the notification packet */
	rc = tcp_create_notification_packet(&packet, socket, socket_data, 0, 1);
	if (rc != EOK)
		return rc;

	/* Send the packet */
	rc = tcp_queue_packet(socket, socket_data, packet, 1);
	if (rc != EOK)
		return rc;

	/* Flush packets */
	packet = tcp_get_packets_to_send(socket, socket_data);
	fibril_rwlock_write_unlock(socket_data->local_lock);
	fibril_rwlock_write_unlock(&tcp_globals.lock);

	if (packet) {
		/* Send the packet */
		tcp_send_packets(socket_data->device_id, packet);
	}

	return EOK;
}

int tcp_create_notification_packet(packet_t **packet, socket_core_t *socket,
    tcp_socket_data_t *socket_data, int synchronize, int finalize)
{
	packet_dimension_t *packet_dimension;
	tcp_header_t *header;
	int rc;

	assert(packet);

	/* Get the device packet dimension */
	rc = tl_get_ip_packet_dimension(tcp_globals.ip_sess,
	    &tcp_globals.dimensions, socket_data->device_id, &packet_dimension);
	if (rc != EOK)
		return rc;

	/* Get a new packet */
	*packet = packet_get_4_remote(tcp_globals.net_sess, TCP_HEADER_SIZE,
	    packet_dimension->addr_len, packet_dimension->prefix,
	    packet_dimension->suffix);
	
	if (!*packet) 
		return ENOMEM;

	/* Allocate space in the packet */
	header = PACKET_SUFFIX(*packet, tcp_header_t);
	if (!header)
		tcp_release_and_return(*packet, ENOMEM);

	tcp_prepare_operation_header(socket, socket_data, header, synchronize,
	    finalize);

	return EOK;
}

int tcp_accept_message(socket_cores_t *local_sockets, int socket_id,
    int new_socket_id, size_t *data_fragment_size, size_t *addrlen)
{
	socket_core_t *accepted;
	socket_core_t *socket;
	tcp_socket_data_t *socket_data;
	packet_dimension_t *packet_dimension;
	int rc;

	assert(local_sockets);
	assert(data_fragment_size);
	assert(addrlen);

	/* Find the socket */
	socket = socket_cores_find(local_sockets, socket_id);
	if (!socket)
		return ENOTSOCK;

	/* Get the socket specific data */
	socket_data = (tcp_socket_data_t *) socket->specific_data;
	assert(socket_data);

	/* Check state */
	if (socket_data->state != TCP_SOCKET_LISTEN)
		return EINVAL;

	do {
		socket_id = dyn_fifo_value(&socket->accepted);
		if (socket_id < 0)
			return ENOTSOCK;
		socket_id *= -1;

		accepted = socket_cores_find(local_sockets, socket_id);
		if (!accepted)
			return ENOTSOCK;

		/* Get the socket specific data */
		socket_data = (tcp_socket_data_t *) accepted->specific_data;
		assert(socket_data);
		/* TODO can it be in another state? */
		if (socket_data->state == TCP_SOCKET_ESTABLISHED) {
			rc = data_reply(socket_data->addr,
			    socket_data->addrlen);
			if (rc != EOK)
				return rc;
			rc = tl_get_ip_packet_dimension(tcp_globals.ip_sess,
			    &tcp_globals.dimensions, socket_data->device_id,
			    &packet_dimension);
			if (rc != EOK)
				return rc;
			*addrlen = socket_data->addrlen;

			*data_fragment_size =
			    ((packet_dimension->content <
			    socket_data->data_fragment_size) ?
			    packet_dimension->content :
			    socket_data->data_fragment_size);
	
			if (new_socket_id > 0) {
				rc = socket_cores_update(local_sockets,
				    accepted->socket_id, new_socket_id);
				if (rc != EOK)
					return rc;
				accepted->socket_id = new_socket_id;
			}
		}
		dyn_fifo_pop(&socket->accepted);
	} while (socket_data->state != TCP_SOCKET_ESTABLISHED);

	printf("ret accept %d\n", accepted->socket_id);
	return accepted->socket_id;
}

void tcp_free_socket_data(socket_core_t *socket)
{
	tcp_socket_data_t *socket_data;

	assert(socket);

	printf("destroy_socket %d\n", socket->socket_id);

	/* Get the socket specific data */
	socket_data = (tcp_socket_data_t *) socket->specific_data;
	assert(socket_data);

	/* Free the pseudo header */
	if (socket_data->pseudo_header) {
		if (socket_data->headerlen) {
			printf("d pseudo\n");
			free(socket_data->pseudo_header);
			socket_data->headerlen = 0;
		}
		socket_data->pseudo_header = NULL;
	}

	socket_data->headerlen = 0;

	/* Free the address */
	if (socket_data->addr) {
		if (socket_data->addrlen) {
			printf("d addr\n");
			free(socket_data->addr);
			socket_data->addrlen = 0;
		}
		socket_data->addr = NULL;
	}
	socket_data->addrlen = 0;
}

/** Releases the packet and returns the result.
 *
 * @param[in] packet	The packet queue to be released.
 * @param[in] result	The result to be returned.
 * @return		The result parameter.
 */
int tcp_release_and_return(packet_t *packet, int result)
{
	pq_release_remote(tcp_globals.net_sess, packet_get_id(packet));
	return result;
}

/** Process IPC messages from the IP module
 *
 * @param[in]     iid   Message identifier.
 * @param[in,out] icall Message parameters.
 * @param[in]     arg   Local argument.
 *
 */
static void tcp_receiver(ipc_callid_t iid, ipc_call_t *icall, void *arg)
{
	packet_t *packet;
	int rc;
	
	while (true) {
		switch (IPC_GET_IMETHOD(*icall)) {
		case NET_TL_RECEIVED:
			rc = packet_translate_remote(tcp_globals.net_sess, &packet,
			    IPC_GET_PACKET(*icall));
			if (rc == EOK)
				rc = tcp_received_msg(IPC_GET_DEVICE(*icall), packet,
				    SERVICE_TCP, IPC_GET_ERROR(*icall));
			
			async_answer_0(iid, (sysarg_t) rc);
			break;
		default:
			async_answer_0(iid, (sysarg_t) ENOTSUP);
		}
		
		iid = async_get_call(icall);
	}
}

/** Initialize the TCP module.
 *
 * @param[in] sess Network module session.
 *
 * @return EOK on success.
 * @return ENOMEM if there is not enough memory left.
 *
 */
int tl_initialize(async_sess_t *sess)
{
	fibril_rwlock_initialize(&tcp_globals.lock);
	fibril_rwlock_write_lock(&tcp_globals.lock);
	
	tcp_globals.net_sess = sess;
	
	tcp_globals.icmp_sess = icmp_connect_module();
	tcp_globals.ip_sess = ip_bind_service(SERVICE_IP, IPPROTO_TCP,
	    SERVICE_TCP, tcp_receiver);
	if (tcp_globals.ip_sess == NULL) {
		fibril_rwlock_write_unlock(&tcp_globals.lock);
		return ENOENT;
	}
	
	int rc = socket_ports_initialize(&tcp_globals.sockets);
	if (rc != EOK)
		goto out;

	rc = packet_dimensions_initialize(&tcp_globals.dimensions);
	if (rc != EOK) {
		socket_ports_destroy(&tcp_globals.sockets, free);
		goto out;
	}

	tcp_globals.last_used_port = TCP_FREE_PORTS_START - 1;

out:
	fibril_rwlock_write_unlock(&tcp_globals.lock);
	return rc;
}
=======
	tcp_test();
/*
	async_manager();
*/
	tl_module_start(SERVICE_TCP);
>>>>>>> a52de0ea

	/* Not reached */
	return 0;
}

/**
 * @}
 */<|MERGE_RESOLUTION|>--- conflicted
+++ resolved
@@ -85,110 +85,8 @@
 		tot_len += length;
 	} while ((npacket = pq_next(npacket)) != NULL);
 
-<<<<<<< HEAD
-/** TCP reply timeout data.
- *  Used as a timeouting fibril argument.
- *  @see tcp_timeout()
- */
-struct tcp_timeout {
-	/** TCP global data are going to be read only. */
-	int globals_read_only;
-
-	/** Socket port. */
-	int port;
-
-	/** Local sockets. */
-	socket_cores_t *local_sockets;
-
-	/** Socket identifier. */
-	int socket_id;
-
-	/** Socket state. */
-	tcp_socket_state_t state;
-
-	/** Sent packet sequence number. */
-	int sequence_number;
-
-	/** Timeout in microseconds. */
-	suseconds_t timeout;
-
-	/** Port map key. */
-	uint8_t *key;
-
-	/** Port map key length. */
-	size_t key_length;
-};
-
-static int tcp_release_and_return(packet_t *, int);
-static void tcp_prepare_operation_header(socket_core_t *, tcp_socket_data_t *,
-    tcp_header_t *, int synchronize, int);
-static int tcp_prepare_timeout(int (*)(void *), socket_core_t *,
-    tcp_socket_data_t *, size_t, tcp_socket_state_t, suseconds_t, int);
-static void tcp_free_socket_data(socket_core_t *);
-
-static int tcp_timeout(void *);
-
-static int tcp_release_after_timeout(void *);
-
-static int tcp_process_packet(nic_device_id_t, packet_t *, services_t);
-static int tcp_connect_core(socket_core_t *, socket_cores_t *,
-    struct sockaddr *, socklen_t);
-static int tcp_queue_prepare_packet(socket_core_t *, tcp_socket_data_t *,
-    packet_t *, size_t);
-static int tcp_queue_packet(socket_core_t *, tcp_socket_data_t *, packet_t *,
-    size_t);
-static packet_t *tcp_get_packets_to_send(socket_core_t *, tcp_socket_data_t *);
-static void tcp_send_packets(nic_device_id_t, packet_t *);
-
-static void tcp_process_acknowledgement(socket_core_t *, tcp_socket_data_t *,
-    tcp_header_t *);
-static packet_t *tcp_send_prepare_packet(socket_core_t *, tcp_socket_data_t *,
-    packet_t *, size_t, size_t);
-static packet_t *tcp_prepare_copy(socket_core_t *, tcp_socket_data_t *,
-    packet_t *, size_t, size_t);
-/* static */ void tcp_retransmit_packet(socket_core_t *, tcp_socket_data_t *,
-    size_t);
-static int tcp_create_notification_packet(packet_t **, socket_core_t *,
-    tcp_socket_data_t *, int, int);
-static void tcp_refresh_socket_data(tcp_socket_data_t *);
-
-static void tcp_initialize_socket_data(tcp_socket_data_t *);
-
-static int tcp_process_listen(socket_core_t *, tcp_socket_data_t *,
-    tcp_header_t *, packet_t *, struct sockaddr *, struct sockaddr *, size_t);
-static int tcp_process_syn_sent(socket_core_t *, tcp_socket_data_t *,
-    tcp_header_t *, packet_t *);
-static int tcp_process_syn_received(socket_core_t *, tcp_socket_data_t *,
-    tcp_header_t *, packet_t *);
-static int tcp_process_established(socket_core_t *, tcp_socket_data_t *,
-    tcp_header_t *, packet_t *, int, size_t);
-static int tcp_queue_received_packet(socket_core_t *, tcp_socket_data_t *,
-    packet_t *, int, size_t);
-static void tcp_queue_received_end_of_data(socket_core_t *socket);
-
-static int tcp_received_msg(nic_device_id_t, packet_t *, services_t, services_t);
-static int tcp_process_client_messages(async_sess_t *, ipc_callid_t,
-    ipc_call_t);
-
-static int tcp_listen_message(socket_cores_t *, int, int);
-static int tcp_connect_message(socket_cores_t *, int, struct sockaddr *,
-    socklen_t);
-static int tcp_recvfrom_message(socket_cores_t *, int, int, size_t *);
-static int tcp_send_message(socket_cores_t *, int, int, size_t *, int);
-static int tcp_accept_message(socket_cores_t *, int, int, size_t *, size_t *);
-static int tcp_close_message(socket_cores_t *, int);
-
-/** TCP global data. */
-tcp_globals_t tcp_globals;
-
-int tcp_received_msg(nic_device_id_t device_id, packet_t *packet,
-    services_t receiver, services_t error)
-{
-	int rc;
-=======
 	uint8_t *buf;
 	uint8_t *dp;
->>>>>>> a52de0ea
 
 	buf = calloc(tot_len, 1);
 	if (buf == NULL) {
@@ -214,13 +112,9 @@
 	return EOK;
 }
 
-<<<<<<< HEAD
-int tcp_process_packet(nic_device_id_t device_id, packet_t *packet, services_t error)
-=======
 /** Process packet received from network layer. */
-static int tcp_received_msg(device_id_t device_id, packet_t *packet,
+static int tcp_received_msg(nic_device_id_t device_id, packet_t *packet,
     services_t error)
->>>>>>> a52de0ea
 {
 	int rc;
 	size_t offset;
@@ -367,7 +261,7 @@
 void tcp_transmit_pdu(tcp_pdu_t *pdu)
 {
 	struct sockaddr_in dest;
-	device_id_t dev_id;
+	nic_device_id_t dev_id;
 	void *phdr;
 	size_t phdr_len;
 	packet_dimension_t *pkt_dim;
@@ -475,23 +369,7 @@
 /* Called from libnet */
 int tl_initialize(async_sess_t *sess)
 {
-<<<<<<< HEAD
-	assert(socket_data);
-
-	bzero(socket_data, sizeof(*socket_data));
-	socket_data->state = TCP_SOCKET_INITIAL;
-	socket_data->device_id = NIC_DEVICE_INVALID_ID;
-	socket_data->window = NET_DEFAULT_TCP_WINDOW;
-	socket_data->treshold = socket_data->window;
-	socket_data->last_outgoing = TCP_INITIAL_SEQUENCE_NUMBER;
-	socket_data->timeout = NET_DEFAULT_TCP_INITIAL_TIMEOUT;
-	socket_data->acknowledged = socket_data->last_outgoing;
-	socket_data->next_outgoing = socket_data->last_outgoing + 1;
-	socket_data->expected = socket_data->next_outgoing;
-}
-=======
 	int rc;
->>>>>>> a52de0ea
 
 	net_sess = sess;
 	icmp_sess = icmp_connect_module();
@@ -518,50 +396,11 @@
 
 	printf(NAME ": TCP (Transmission Control Protocol) network module\n");
 
-<<<<<<< HEAD
-		/* Process the call */
-		switch (IPC_GET_IMETHOD(call)) {
-		case NET_SOCKET:
-			socket_data =
-			    (tcp_socket_data_t *) malloc(sizeof(*socket_data));
-			if (!socket_data) {
-				res = ENOMEM;
-				break;
-			}
-			
-			tcp_initialize_socket_data(socket_data);
-			socket_data->local_lock = &lock;
-			socket_data->local_sockets = &local_sockets;
-			fibril_rwlock_write_lock(&lock);
-			socket_id = SOCKET_GET_SOCKET_ID(call);
-			res = socket_create(&local_sockets, sess,
-			    socket_data, &socket_id);
-			SOCKET_SET_SOCKET_ID(answer, socket_id);
-			fibril_rwlock_write_unlock(&lock);
-			if (res != EOK) {
-				free(socket_data);
-				break;
-			}
-			if (tl_get_ip_packet_dimension(tcp_globals.ip_sess,
-			    &tcp_globals.dimensions, NIC_DEVICE_INVALID_ID,
-			    &packet_dimension) == EOK) {
-				SOCKET_SET_DATA_FRAGMENT_SIZE(answer,
-				    ((packet_dimension->content <
-				    socket_data->data_fragment_size) ?
-				    packet_dimension->content :
-				    socket_data->data_fragment_size));
-			}
-//                      SOCKET_SET_DATA_FRAGMENT_SIZE(answer, MAX_TCP_FRAGMENT_SIZE);
-			SOCKET_SET_HEADER_SIZE(answer, TCP_HEADER_SIZE);
-			answer_count = 3;
-			break;
-=======
 	rc = log_init(NAME, LVL_ERROR);
 	if (rc != EOK) {
 		printf(NAME ": Failed to initialize log.\n");
 		return 1;
 	}
->>>>>>> a52de0ea
 
 //	printf(NAME ": Accepting connections\n");
 //	task_retval(0);
@@ -572,1115 +411,11 @@
 	tcp_ncsim_init();
 	tcp_ncsim_thread_start();
 
-<<<<<<< HEAD
-		case NET_SOCKET_ACCEPT:
-			fibril_rwlock_read_lock(&tcp_globals.lock);
-			fibril_rwlock_write_lock(&lock);
-			res = tcp_accept_message(&local_sockets,
-			    SOCKET_GET_SOCKET_ID(call),
-			    SOCKET_GET_NEW_SOCKET_ID(call), &size, &addrlen);
-			SOCKET_SET_DATA_FRAGMENT_SIZE(answer, size);
-			fibril_rwlock_write_unlock(&lock);
-			fibril_rwlock_read_unlock(&tcp_globals.lock);
-			if (res > 0) {
-				SOCKET_SET_SOCKET_ID(answer, res);
-				SOCKET_SET_ADDRESS_LENGTH(answer, addrlen);
-				answer_count = 3;
-			}
-			break;
-
-		case NET_SOCKET_SEND:
-			fibril_rwlock_read_lock(&tcp_globals.lock);
-			fibril_rwlock_write_lock(&lock);
-			res = tcp_send_message(&local_sockets,
-			    SOCKET_GET_SOCKET_ID(call),
-			    SOCKET_GET_DATA_FRAGMENTS(call), &size,
-			    SOCKET_GET_FLAGS(call));
-			SOCKET_SET_DATA_FRAGMENT_SIZE(answer, size);
-			if (res != EOK) {
-				fibril_rwlock_write_unlock(&lock);
-				fibril_rwlock_read_unlock(&tcp_globals.lock);
-			} else {
-				answer_count = 2;
-			}
-			break;
-
-		case NET_SOCKET_SENDTO:
-			res = async_data_write_accept((void **) &addr, false,
-			    0, 0, 0, &addrlen);
-			if (res != EOK)
-				break;
-			fibril_rwlock_read_lock(&tcp_globals.lock);
-			fibril_rwlock_write_lock(&lock);
-			res = tcp_send_message(&local_sockets,
-			    SOCKET_GET_SOCKET_ID(call),
-			    SOCKET_GET_DATA_FRAGMENTS(call), &size,
-			    SOCKET_GET_FLAGS(call));
-			SOCKET_SET_DATA_FRAGMENT_SIZE(answer, size);
-			if (res != EOK) {
-				fibril_rwlock_write_unlock(&lock);
-				fibril_rwlock_read_unlock(&tcp_globals.lock);
-			} else {
-				answer_count = 2;
-			}
-			free(addr);
-			break;
-
-		case NET_SOCKET_RECV:
-			fibril_rwlock_read_lock(&tcp_globals.lock);
-			fibril_rwlock_write_lock(&lock);
-			res = tcp_recvfrom_message(&local_sockets,
-			    SOCKET_GET_SOCKET_ID(call), SOCKET_GET_FLAGS(call),
-			    NULL);
-			fibril_rwlock_write_unlock(&lock);
-			fibril_rwlock_read_unlock(&tcp_globals.lock);
-			if (res > 0) {
-				SOCKET_SET_READ_DATA_LENGTH(answer, res);
-				answer_count = 1;
-				res = EOK;
-			}
-			break;
-
-		case NET_SOCKET_RECVFROM:
-			fibril_rwlock_read_lock(&tcp_globals.lock);
-			fibril_rwlock_write_lock(&lock);
-			res = tcp_recvfrom_message(&local_sockets,
-			    SOCKET_GET_SOCKET_ID(call), SOCKET_GET_FLAGS(call),
-			    &addrlen);
-			fibril_rwlock_write_unlock(&lock);
-			fibril_rwlock_read_unlock(&tcp_globals.lock);
-			if (res > 0) {
-				SOCKET_SET_READ_DATA_LENGTH(answer, res);
-				SOCKET_SET_ADDRESS_LENGTH(answer, addrlen);
-				answer_count = 3;
-				res = EOK;
-			}
-			break;
-
-		case NET_SOCKET_CLOSE:
-			fibril_rwlock_write_lock(&tcp_globals.lock);
-			fibril_rwlock_write_lock(&lock);
-			res = tcp_close_message(&local_sockets,
-			    SOCKET_GET_SOCKET_ID(call));
-			if (res != EOK) {
-				fibril_rwlock_write_unlock(&lock);
-				fibril_rwlock_write_unlock(&tcp_globals.lock);
-			}
-			break;
-
-		case NET_SOCKET_GETSOCKOPT:
-		case NET_SOCKET_SETSOCKOPT:
-		default:
-			res = ENOTSUP;
-			break;
-		}
-	}
-
-	/* Release the application session */
-	async_hangup(sess);
-
-	printf("release\n");
-	/* Release all local sockets */
-	socket_cores_release(tcp_globals.net_sess, &local_sockets,
-	    &tcp_globals.sockets, tcp_free_socket_data);
-
-	return EOK;
-}
-
-int tcp_timeout(void *data)
-{
-	tcp_timeout_t *timeout = data;
-	int keep_write_lock = false;
-	socket_core_t *socket;
-	tcp_socket_data_t *socket_data;
-
-	assert(timeout);
-
-	/* Sleep the given timeout */
-	async_usleep(timeout->timeout);
-	/* Lock the globals */
-	if (timeout->globals_read_only) 
-		fibril_rwlock_read_lock(&tcp_globals.lock);
-	else 
-		fibril_rwlock_write_lock(&tcp_globals.lock);
-
-	/* Find the pending operation socket */
-	socket = socket_port_find(&tcp_globals.sockets, timeout->port,
-	    timeout->key, timeout->key_length);
-	if (!socket || (socket->socket_id != timeout->socket_id))
-		goto out;
-	
-	socket_data = (tcp_socket_data_t *) socket->specific_data;
-	assert(socket_data);
-	if (socket_data->local_sockets != timeout->local_sockets)
-		goto out;
-	
-	fibril_rwlock_write_lock(socket_data->local_lock);
-	if (timeout->sequence_number) {
-		/* Increase the timeout counter */
-		socket_data->timeout_count++;
-		if (socket_data->timeout_count == TCP_MAX_TIMEOUTS) {
-			/* TODO release as connection lost */
-			//tcp_refresh_socket_data(socket_data);
-			fibril_rwlock_write_unlock(socket_data->local_lock);
-		} else {
-			/* Retransmit */
-//                      tcp_retransmit_packet(socket,
-//			    socket_data, timeout->sequence_number);
-			fibril_rwlock_write_unlock(socket_data->local_lock);
-		}
-	} else {
-		fibril_mutex_lock(&socket_data->operation.mutex);
-		/* Set the timeout operation result if state not changed */
-		if (socket_data->state == timeout->state) {
-			socket_data->operation.result = ETIMEOUT;
-
-			/* Notify the main fibril */
-			fibril_condvar_signal(&socket_data->operation.condvar);
-
-			/* Keep the global write lock */
-			keep_write_lock = true;
-		} else {
-			/*
-			 * Operation is ok, do nothing.
-			 * Unlocking from now on, so the unlocking
-			 * order does not matter.
-			 */
-			fibril_rwlock_write_unlock(socket_data->local_lock);
-		}
-		fibril_mutex_unlock(&socket_data->operation.mutex);
-	}
-
-out:
-	/* Unlock only if no socket */
-	if (timeout->globals_read_only)
-		fibril_rwlock_read_unlock(&tcp_globals.lock);
-	else if (!keep_write_lock)
-		/* Release if not desired */
-		fibril_rwlock_write_unlock(&tcp_globals.lock);
-	
-	/* Release the timeout structure */
-	free(timeout);
-	return EOK;
-}
-
-int tcp_release_after_timeout(void *data)
-{
-	tcp_timeout_t *timeout = data;
-	socket_core_t *socket;
-	tcp_socket_data_t *socket_data;
-	fibril_rwlock_t *local_lock;
-
-	assert(timeout);
-
-	/* Sleep the given timeout */
-	async_usleep(timeout->timeout);
-
-	/* Lock the globals */
-	fibril_rwlock_write_lock(&tcp_globals.lock);
-
-	/* Find the pending operation socket */
-	socket = socket_port_find(&tcp_globals.sockets, timeout->port,
-	    timeout->key, timeout->key_length);
-
-	if (socket && (socket->socket_id == timeout->socket_id)) {
-		socket_data = (tcp_socket_data_t *) socket->specific_data;
-		assert(socket_data);
-		if (socket_data->local_sockets == timeout->local_sockets) {
-			local_lock = socket_data->local_lock;
-			fibril_rwlock_write_lock(local_lock);
-			socket_destroy(tcp_globals.net_sess,
-			    timeout->socket_id, timeout->local_sockets,
-			    &tcp_globals.sockets, tcp_free_socket_data);
-			fibril_rwlock_write_unlock(local_lock);
-		}
-	}
-
-	/* Unlock the globals */
-	fibril_rwlock_write_unlock(&tcp_globals.lock);
-
-	/* Release the timeout structure */
-	free(timeout);
-
-	return EOK;
-}
-
-void tcp_retransmit_packet(socket_core_t *socket, tcp_socket_data_t *
-    socket_data, size_t sequence_number)
-{
-	packet_t *packet;
-	packet_t *copy;
-	size_t data_length;
-
-	assert(socket);
-	assert(socket_data);
-	assert(socket->specific_data == socket_data);
-
-	/* Sent packet? */
-	packet = pq_find(socket_data->outgoing, sequence_number);
-	if (packet) {
-		pq_get_order(packet, NULL, &data_length);
-		copy = tcp_prepare_copy(socket, socket_data, packet,
-		    data_length, sequence_number);
-		fibril_rwlock_write_unlock(socket_data->local_lock);
-//              printf("r send %d\n", packet_get_id(packet));
-		if (copy) 
-			tcp_send_packets(socket_data->device_id, copy);
-	} else {
-		fibril_rwlock_write_unlock(socket_data->local_lock);
-	}
-}
-
-int tcp_listen_message(socket_cores_t *local_sockets, int socket_id,
-    int backlog)
-{
-	socket_core_t *socket;
-	tcp_socket_data_t *socket_data;
-
-	assert(local_sockets);
-
-	if (backlog < 0) 
-		return EINVAL;
-
-	/* Find the socket */
-	socket = socket_cores_find(local_sockets, socket_id);
-	if (!socket) 
-		return ENOTSOCK;
-	
-	/* Get the socket specific data */
-	socket_data = (tcp_socket_data_t *) socket->specific_data;
-	assert(socket_data);
-
-	/* Set the backlog */
-	socket_data->backlog = backlog;
-
-	return EOK;
-}
-
-int tcp_connect_message(socket_cores_t *local_sockets, int socket_id,
-    struct sockaddr *addr, socklen_t addrlen)
-{
-	socket_core_t *socket;
-	int rc;
-
-	assert(local_sockets);
-	assert(addr);
-	assert(addrlen > 0);
-
-	/* Find the socket */
-	socket = socket_cores_find(local_sockets, socket_id);
-	if (!socket)
-		return ENOTSOCK;
-	
-	rc = tcp_connect_core(socket, local_sockets, addr, addrlen);
-	if (rc != EOK) {
-		tcp_free_socket_data(socket);
-		/* Unbind if bound */
-		if (socket->port > 0) {
-			socket_ports_exclude(&tcp_globals.sockets,
-			    socket->port, free);
-			socket->port = 0;
-		}
-	}
-	return rc;
-}
-
-int tcp_connect_core(socket_core_t *socket, socket_cores_t *local_sockets,
-    struct sockaddr *addr, socklen_t addrlen)
-{
-	tcp_socket_data_t *socket_data;
-	packet_t *packet;
-	int rc;
-
-	assert(socket);
-	assert(addr);
-	assert(addrlen > 0);
-
-	/* Get the socket specific data */
-	socket_data = (tcp_socket_data_t *) socket->specific_data;
-	assert(socket_data);
-	assert(socket->specific_data == socket_data);
-	if ((socket_data->state != TCP_SOCKET_INITIAL) &&
-	    ((socket_data->state != TCP_SOCKET_LISTEN) ||
-	    (socket->port <= 0)))
-		return EINVAL;
-
-	/* Get the destination port */
-	rc = tl_get_address_port(addr, addrlen, &socket_data->dest_port);
-	if (rc != EOK)
-		return rc;
-	
-	if (socket->port <= 0) {
-		/* Try to find a free port */
-		rc = socket_bind_free_port(&tcp_globals.sockets, socket,
-		    TCP_FREE_PORTS_START, TCP_FREE_PORTS_END,
-		    tcp_globals.last_used_port);
-		if (rc != EOK)
-			return rc;
-		/* Set the next port as the search starting port number */
-		tcp_globals.last_used_port = socket->port;
-	}
-
-	rc = ip_get_route_req(tcp_globals.ip_sess, IPPROTO_TCP,
-	    addr, addrlen, &socket_data->device_id,
-	    &socket_data->pseudo_header, &socket_data->headerlen);
-	if (rc != EOK)
-		return rc;
-
-	/* Create the notification packet */
-	rc = tcp_create_notification_packet(&packet, socket, socket_data, 1, 0);
-	if (rc != EOK)
-		return rc;
-
-	/* Unlock the globals and wait for an operation */
-	fibril_rwlock_write_unlock(&tcp_globals.lock);
-
-	socket_data->addr = addr;
-	socket_data->addrlen = addrlen;
-
-	/* Send the packet */
-
-	if (((rc = tcp_queue_packet(socket, socket_data, packet, 1)) != EOK) ||
-	    ((rc = tcp_prepare_timeout(tcp_timeout, socket, socket_data, 0,
-	    TCP_SOCKET_INITIAL, NET_DEFAULT_TCP_INITIAL_TIMEOUT, false)) !=
-	    EOK)) {
-		socket_data->addr = NULL;
-		socket_data->addrlen = 0;
-		fibril_rwlock_write_lock(&tcp_globals.lock);
-	} else {
-		packet = tcp_get_packets_to_send(socket, socket_data);
-		if (packet) {
-			fibril_mutex_lock(&socket_data->operation.mutex);
-			fibril_rwlock_write_unlock(socket_data->local_lock);
-
-			socket_data->state = TCP_SOCKET_SYN_SENT;
-
-			/* Send the packet */
-			tcp_send_packets(socket_data->device_id, packet);
-
-			/* Wait for a reply */
-			fibril_condvar_wait(&socket_data->operation.condvar,
-			    &socket_data->operation.mutex);
-			rc = socket_data->operation.result;
-			if (rc != EOK) {
-				socket_data->addr = NULL;
-				socket_data->addrlen = 0;
-			}
-		} else {
-			socket_data->addr = NULL;
-			socket_data->addrlen = 0;
-			rc = EINTR;
-		}
-	}
-
-	fibril_mutex_unlock(&socket_data->operation.mutex);
-	return rc;
-}
-
-int tcp_queue_prepare_packet(socket_core_t *socket,
-    tcp_socket_data_t *socket_data, packet_t *packet, size_t data_length)
-{
-	tcp_header_t *header;
-	int rc;
-
-	assert(socket);
-	assert(socket_data);
-	assert(socket->specific_data == socket_data);
-
-	/* Get TCP header */
-	header = (tcp_header_t *) packet_get_data(packet);
-	if (!header)
-		return NO_DATA;
-	
-	header->destination_port = htons(socket_data->dest_port);
-	header->source_port = htons(socket->port);
-	header->sequence_number = htonl(socket_data->next_outgoing);
-
-	rc = packet_set_addr(packet, NULL, (uint8_t *) socket_data->addr,
-	    socket_data->addrlen);
-	if (rc != EOK)
-		return tcp_release_and_return(packet, EINVAL);
-
-	/* Remember the outgoing FIN */
-	if (GET_TCP_HEADER_FINALIZE(header))
-		socket_data->fin_outgoing = socket_data->next_outgoing;
-	
-	return EOK;
-}
-
-int tcp_queue_packet(socket_core_t *socket, tcp_socket_data_t *socket_data,
-    packet_t *packet, size_t data_length)
-{
-	int rc;
-
-	assert(socket);
-	assert(socket_data);
-	assert(socket->specific_data == socket_data);
-
-	rc = tcp_queue_prepare_packet(socket, socket_data, packet, data_length);
-	if (rc != EOK)
-		return rc;
-
-	rc = pq_add(&socket_data->outgoing, packet, socket_data->next_outgoing,
-	    data_length);
-	if (rc != EOK)
-		return tcp_release_and_return(packet, rc);
-
-	socket_data->next_outgoing += data_length;
-	return EOK;
-}
-
-packet_t *tcp_get_packets_to_send(socket_core_t *socket, tcp_socket_data_t *
-    socket_data)
-{
-	packet_t *packet;
-	packet_t *copy;
-	packet_t *sending = NULL;
-	packet_t *previous = NULL;
-	size_t data_length;
-	int rc;
-
-	assert(socket);
-	assert(socket_data);
-	assert(socket->specific_data == socket_data);
-
-	packet = pq_find(socket_data->outgoing, socket_data->last_outgoing + 1);
-	while (packet) {
-		pq_get_order(packet, NULL, &data_length);
-
-		/*
-		 * Send only if fits into the window, respecting the possible
-		 * overflow.
-		 */
-		if (!IS_IN_INTERVAL_OVERFLOW(
-		    (uint32_t) socket_data->last_outgoing,
-		    (uint32_t) (socket_data->last_outgoing + data_length),
-		    (uint32_t) (socket_data->expected + socket_data->treshold)))
-			break;
-
-		copy = tcp_prepare_copy(socket, socket_data, packet,
-		    data_length, socket_data->last_outgoing + 1);
-		if (!copy) 
-			return sending;
-			
-		if (!sending) {
-			sending = copy;
-		} else {
-			rc = pq_insert_after(previous, copy);
-			if (rc != EOK) {
-				pq_release_remote(tcp_globals.net_sess,
-				    packet_get_id(copy));
-				return sending;
-			}
-		}
-
-		previous = copy;
-		packet = pq_next(packet);
-
-		/* Overflow occurred? */
-		if (!packet &&
-		    (socket_data->last_outgoing > socket_data->next_outgoing)) {
-			printf("gpts overflow\n");
-			/* Continue from the beginning */
-			packet = socket_data->outgoing;
-		}
-		socket_data->last_outgoing += data_length;
-	}
-
-	return sending;
-}
-
-packet_t *tcp_send_prepare_packet(socket_core_t *socket, tcp_socket_data_t *
-    socket_data, packet_t *packet, size_t data_length, size_t sequence_number)
-{
-	tcp_header_t *header;
-	uint32_t checksum;
-	int rc;
-
-	assert(socket);
-	assert(socket_data);
-	assert(socket->specific_data == socket_data);
-
-	/* Adjust the pseudo header */
-	rc = ip_client_set_pseudo_header_data_length(socket_data->pseudo_header,
-	    socket_data->headerlen, packet_get_data_length(packet));
-	if (rc != EOK) {
-		pq_release_remote(tcp_globals.net_sess, packet_get_id(packet));
-		return NULL;
-	}
-
-	/* Get the header */
-	header = (tcp_header_t *) packet_get_data(packet);
-	if (!header) {
-		pq_release_remote(tcp_globals.net_sess, packet_get_id(packet));
-		return NULL;
-	}
-	assert(ntohl(header->sequence_number) == sequence_number);
-
-	/* Adjust the header */
-	if (socket_data->next_incoming) {
-		header->acknowledgement_number =
-		    htonl(socket_data->next_incoming);
-		SET_TCP_HEADER_ACKNOWLEDGE(header, 1);
-	}
-	header->window = htons(socket_data->window);
-
-	/* Checksum */
-	header->checksum = 0;
-	checksum = compute_checksum(0, socket_data->pseudo_header,
-	    socket_data->headerlen);
-	checksum = compute_checksum(checksum,
-	    (uint8_t *) packet_get_data(packet),
-	    packet_get_data_length(packet));
-	header->checksum = htons(flip_checksum(compact_checksum(checksum)));
-
-	/* Prepare the packet */
-	rc = ip_client_prepare_packet(packet, IPPROTO_TCP, 0, 0, 0, 0);
-	if (rc != EOK) {
-		pq_release_remote(tcp_globals.net_sess, packet_get_id(packet));
-		return NULL;
-	}
-
-	rc = tcp_prepare_timeout(tcp_timeout, socket, socket_data,
-	    sequence_number, socket_data->state, socket_data->timeout, true);
-	if (rc != EOK) {
-		pq_release_remote(tcp_globals.net_sess, packet_get_id(packet));
-		return NULL;
-	}
-
-	return packet;
-}
-
-packet_t *tcp_prepare_copy(socket_core_t *socket, tcp_socket_data_t *
-    socket_data, packet_t *packet, size_t data_length, size_t sequence_number)
-{
-	packet_t *copy;
-
-	assert(socket);
-	assert(socket_data);
-	assert(socket->specific_data == socket_data);
-
-	/* Make a copy of the packet */
-	copy = packet_get_copy(tcp_globals.net_sess, packet);
-	if (!copy)
-		return NULL;
-
-	return tcp_send_prepare_packet(socket, socket_data, copy, data_length,
-	    sequence_number);
-}
-
-void tcp_send_packets(nic_device_id_t device_id, packet_t *packet)
-{
-	packet_t *next;
-
-	while (packet) {
-		next = pq_detach(packet);
-		ip_send_msg(tcp_globals.ip_sess, device_id, packet,
-		    SERVICE_TCP, 0);
-		packet = next;
-	}
-}
-
-void tcp_prepare_operation_header(socket_core_t *socket,
-    tcp_socket_data_t *socket_data, tcp_header_t *header, int synchronize,
-    int finalize)
-{
-	assert(socket);
-	assert(socket_data);
-	assert(socket->specific_data == socket_data);
-	assert(header);
-
-	bzero(header, sizeof(*header));
-	header->source_port = htons(socket->port);
-	header->source_port = htons(socket_data->dest_port);
-	SET_TCP_HEADER_LENGTH(header,
-	    TCP_COMPUTE_HEADER_LENGTH(sizeof(*header)));
-	SET_TCP_HEADER_SYNCHRONIZE(header, synchronize);
-	SET_TCP_HEADER_FINALIZE(header, finalize);
-}
-
-int tcp_prepare_timeout(int (*timeout_function)(void *tcp_timeout_t),
-    socket_core_t *socket, tcp_socket_data_t *socket_data,
-    size_t sequence_number, tcp_socket_state_t state, suseconds_t timeout,
-    int globals_read_only)
-{
-	tcp_timeout_t *operation_timeout;
-	fid_t fibril;
-
-	assert(socket);
-	assert(socket_data);
-	assert(socket->specific_data == socket_data);
-
-	/* Prepare the timeout with key bundle structure */
-	operation_timeout = malloc(sizeof(*operation_timeout) +
-	    socket->key_length + 1);
-	if (!operation_timeout)
-		return ENOMEM;
-
-	bzero(operation_timeout, sizeof(*operation_timeout));
-	operation_timeout->globals_read_only = globals_read_only;
-	operation_timeout->port = socket->port;
-	operation_timeout->local_sockets = socket_data->local_sockets;
-	operation_timeout->socket_id = socket->socket_id;
-	operation_timeout->timeout = timeout;
-	operation_timeout->sequence_number = sequence_number;
-	operation_timeout->state = state;
-
-	/* Copy the key */
-	operation_timeout->key = ((uint8_t *) operation_timeout) +
-	    sizeof(*operation_timeout);
-	operation_timeout->key_length = socket->key_length;
-	memcpy(operation_timeout->key, socket->key, socket->key_length);
-	operation_timeout->key[operation_timeout->key_length] = '\0';
-
-	/* Prepare the timeouting thread */
-	fibril = fibril_create(timeout_function, operation_timeout);
-	if (!fibril) {
-		free(operation_timeout);
-		return ENOMEM;
-	}
-
-//      fibril_mutex_lock(&socket_data->operation.mutex);
-	/* Start the timeout fibril */
-	fibril_add_ready(fibril);
-	//socket_data->state = state;
-	return EOK;
-}
-
-int tcp_recvfrom_message(socket_cores_t *local_sockets, int socket_id,
-    int flags, size_t *addrlen)
-{
-	socket_core_t *socket;
-	tcp_socket_data_t *socket_data;
-	int packet_id;
-	packet_t *packet;
-	size_t length;
-	int rc;
-
-	assert(local_sockets);
-
-	/* Find the socket */
-	socket = socket_cores_find(local_sockets, socket_id);
-	if (!socket)
-		return ENOTSOCK;
-
-	/* Get the socket specific data */
-	if (!socket->specific_data)
-		return NO_DATA;
-
-	socket_data = (tcp_socket_data_t *) socket->specific_data;
-
-	/* Check state */
-	if ((socket_data->state != TCP_SOCKET_ESTABLISHED) &&
-	    (socket_data->state != TCP_SOCKET_CLOSE_WAIT))
-		return ENOTCONN;
-
-	/* Send the source address if desired */
-	if (addrlen) {
-		rc = data_reply(socket_data->addr, socket_data->addrlen);
-		if (rc != EOK)
-			return rc;
-		*addrlen = socket_data->addrlen;
-	}
-
-	/* Get the next received packet */
-	packet_id = dyn_fifo_value(&socket->received);
-	if (packet_id < 0)
-		return NO_DATA;
-
-	rc = packet_translate_remote(tcp_globals.net_sess, &packet, packet_id);
-	if (rc != EOK)
-		return rc;
-
-	/* Reply the packets */
-	rc = socket_reply_packets(packet, &length);
-	if (rc != EOK)
-		return rc;
-
-	/* Release the packet */
-	dyn_fifo_pop(&socket->received);
-	pq_release_remote(tcp_globals.net_sess, packet_get_id(packet));
-
-	/* Return the total length */
-	return (int) length;
-}
-
-int tcp_send_message(socket_cores_t *local_sockets, int socket_id,
-    int fragments, size_t *data_fragment_size, int flags)
-{
-	socket_core_t *socket;
-	tcp_socket_data_t *socket_data;
-	packet_dimension_t *packet_dimension;
-	packet_t *packet;
-	size_t total_length;
-	tcp_header_t *header;
-	int index;
-	int result;
-	int rc;
-
-	assert(local_sockets);
-	assert(data_fragment_size);
-
-	/* Find the socket */
-	socket = socket_cores_find(local_sockets, socket_id);
-	if (!socket)
-		return ENOTSOCK;
-
-	/* Get the socket specific data */
-	if (!socket->specific_data)
-		return NO_DATA;
-
-	socket_data = (tcp_socket_data_t *) socket->specific_data;
-
-	/* Check state */
-	if ((socket_data->state != TCP_SOCKET_ESTABLISHED) &&
-	    (socket_data->state != TCP_SOCKET_CLOSE_WAIT))
-		return ENOTCONN;
-
-	rc = tl_get_ip_packet_dimension(tcp_globals.ip_sess,
-	    &tcp_globals.dimensions, socket_data->device_id, &packet_dimension);
-	if (rc != EOK)
-		return rc;
-
-	*data_fragment_size =
-	    ((packet_dimension->content < socket_data->data_fragment_size) ?
-	    packet_dimension->content : socket_data->data_fragment_size);
-
-	for (index = 0; index < fragments; index++) {
-		/* Read the data fragment */
-		result = tl_socket_read_packet_data(tcp_globals.net_sess,
-		    &packet, TCP_HEADER_SIZE, packet_dimension,
-		    socket_data->addr, socket_data->addrlen);
-		if (result < 0)
-			return result;
-
-		total_length = (size_t) result;
-
-		/* Prefix the TCP header */
-		header = PACKET_PREFIX(packet, tcp_header_t);
-		if (!header)
-			return tcp_release_and_return(packet, ENOMEM);
-
-		tcp_prepare_operation_header(socket, socket_data, header, 0, 0);
-		rc = tcp_queue_packet(socket, socket_data, packet, total_length);
-		if (rc != EOK)
-			return rc;
-	}
-
-	/* Flush packets */
-	packet = tcp_get_packets_to_send(socket, socket_data);
-	fibril_rwlock_write_unlock(socket_data->local_lock);
-	fibril_rwlock_read_unlock(&tcp_globals.lock);
-
-	if (packet) {
-		/* Send the packet */
-		tcp_send_packets(socket_data->device_id, packet);
-	}
-
-	return EOK;
-}
-
-int
-tcp_close_message(socket_cores_t *local_sockets, int socket_id)
-{
-	socket_core_t *socket;
-	tcp_socket_data_t *socket_data;
-	packet_t *packet;
-	int rc;
-
-	/* Find the socket */
-	socket = socket_cores_find(local_sockets, socket_id);
-	if (!socket)
-		return ENOTSOCK;
-
-	/* Get the socket specific data */
-	socket_data = (tcp_socket_data_t *) socket->specific_data;
-	assert(socket_data);
-
-	/* Check state */
-	switch (socket_data->state) {
-	case TCP_SOCKET_ESTABLISHED:
-		socket_data->state = TCP_SOCKET_FIN_WAIT_1;
-		break;
-
-	case TCP_SOCKET_CLOSE_WAIT:
-		socket_data->state = TCP_SOCKET_LAST_ACK;
-		break;
-
-//      case TCP_SOCKET_LISTEN:
-
-	default:
-		/* Just destroy */
-		rc = socket_destroy(tcp_globals.net_sess, socket_id,
-		    local_sockets, &tcp_globals.sockets,
-		    tcp_free_socket_data);
-		if (rc == EOK) {
-			fibril_rwlock_write_unlock(socket_data->local_lock);
-			fibril_rwlock_write_unlock(&tcp_globals.lock);
-		}
-		return rc;
-	}
-
-	/*
-	 * Send FIN.
-	 * TODO should I wait to complete?
-	 */
-
-	/* Create the notification packet */
-	rc = tcp_create_notification_packet(&packet, socket, socket_data, 0, 1);
-	if (rc != EOK)
-		return rc;
-
-	/* Send the packet */
-	rc = tcp_queue_packet(socket, socket_data, packet, 1);
-	if (rc != EOK)
-		return rc;
-
-	/* Flush packets */
-	packet = tcp_get_packets_to_send(socket, socket_data);
-	fibril_rwlock_write_unlock(socket_data->local_lock);
-	fibril_rwlock_write_unlock(&tcp_globals.lock);
-
-	if (packet) {
-		/* Send the packet */
-		tcp_send_packets(socket_data->device_id, packet);
-	}
-
-	return EOK;
-}
-
-int tcp_create_notification_packet(packet_t **packet, socket_core_t *socket,
-    tcp_socket_data_t *socket_data, int synchronize, int finalize)
-{
-	packet_dimension_t *packet_dimension;
-	tcp_header_t *header;
-	int rc;
-
-	assert(packet);
-
-	/* Get the device packet dimension */
-	rc = tl_get_ip_packet_dimension(tcp_globals.ip_sess,
-	    &tcp_globals.dimensions, socket_data->device_id, &packet_dimension);
-	if (rc != EOK)
-		return rc;
-
-	/* Get a new packet */
-	*packet = packet_get_4_remote(tcp_globals.net_sess, TCP_HEADER_SIZE,
-	    packet_dimension->addr_len, packet_dimension->prefix,
-	    packet_dimension->suffix);
-	
-	if (!*packet) 
-		return ENOMEM;
-
-	/* Allocate space in the packet */
-	header = PACKET_SUFFIX(*packet, tcp_header_t);
-	if (!header)
-		tcp_release_and_return(*packet, ENOMEM);
-
-	tcp_prepare_operation_header(socket, socket_data, header, synchronize,
-	    finalize);
-
-	return EOK;
-}
-
-int tcp_accept_message(socket_cores_t *local_sockets, int socket_id,
-    int new_socket_id, size_t *data_fragment_size, size_t *addrlen)
-{
-	socket_core_t *accepted;
-	socket_core_t *socket;
-	tcp_socket_data_t *socket_data;
-	packet_dimension_t *packet_dimension;
-	int rc;
-
-	assert(local_sockets);
-	assert(data_fragment_size);
-	assert(addrlen);
-
-	/* Find the socket */
-	socket = socket_cores_find(local_sockets, socket_id);
-	if (!socket)
-		return ENOTSOCK;
-
-	/* Get the socket specific data */
-	socket_data = (tcp_socket_data_t *) socket->specific_data;
-	assert(socket_data);
-
-	/* Check state */
-	if (socket_data->state != TCP_SOCKET_LISTEN)
-		return EINVAL;
-
-	do {
-		socket_id = dyn_fifo_value(&socket->accepted);
-		if (socket_id < 0)
-			return ENOTSOCK;
-		socket_id *= -1;
-
-		accepted = socket_cores_find(local_sockets, socket_id);
-		if (!accepted)
-			return ENOTSOCK;
-
-		/* Get the socket specific data */
-		socket_data = (tcp_socket_data_t *) accepted->specific_data;
-		assert(socket_data);
-		/* TODO can it be in another state? */
-		if (socket_data->state == TCP_SOCKET_ESTABLISHED) {
-			rc = data_reply(socket_data->addr,
-			    socket_data->addrlen);
-			if (rc != EOK)
-				return rc;
-			rc = tl_get_ip_packet_dimension(tcp_globals.ip_sess,
-			    &tcp_globals.dimensions, socket_data->device_id,
-			    &packet_dimension);
-			if (rc != EOK)
-				return rc;
-			*addrlen = socket_data->addrlen;
-
-			*data_fragment_size =
-			    ((packet_dimension->content <
-			    socket_data->data_fragment_size) ?
-			    packet_dimension->content :
-			    socket_data->data_fragment_size);
-	
-			if (new_socket_id > 0) {
-				rc = socket_cores_update(local_sockets,
-				    accepted->socket_id, new_socket_id);
-				if (rc != EOK)
-					return rc;
-				accepted->socket_id = new_socket_id;
-			}
-		}
-		dyn_fifo_pop(&socket->accepted);
-	} while (socket_data->state != TCP_SOCKET_ESTABLISHED);
-
-	printf("ret accept %d\n", accepted->socket_id);
-	return accepted->socket_id;
-}
-
-void tcp_free_socket_data(socket_core_t *socket)
-{
-	tcp_socket_data_t *socket_data;
-
-	assert(socket);
-
-	printf("destroy_socket %d\n", socket->socket_id);
-
-	/* Get the socket specific data */
-	socket_data = (tcp_socket_data_t *) socket->specific_data;
-	assert(socket_data);
-
-	/* Free the pseudo header */
-	if (socket_data->pseudo_header) {
-		if (socket_data->headerlen) {
-			printf("d pseudo\n");
-			free(socket_data->pseudo_header);
-			socket_data->headerlen = 0;
-		}
-		socket_data->pseudo_header = NULL;
-	}
-
-	socket_data->headerlen = 0;
-
-	/* Free the address */
-	if (socket_data->addr) {
-		if (socket_data->addrlen) {
-			printf("d addr\n");
-			free(socket_data->addr);
-			socket_data->addrlen = 0;
-		}
-		socket_data->addr = NULL;
-	}
-	socket_data->addrlen = 0;
-}
-
-/** Releases the packet and returns the result.
- *
- * @param[in] packet	The packet queue to be released.
- * @param[in] result	The result to be returned.
- * @return		The result parameter.
- */
-int tcp_release_and_return(packet_t *packet, int result)
-{
-	pq_release_remote(tcp_globals.net_sess, packet_get_id(packet));
-	return result;
-}
-
-/** Process IPC messages from the IP module
- *
- * @param[in]     iid   Message identifier.
- * @param[in,out] icall Message parameters.
- * @param[in]     arg   Local argument.
- *
- */
-static void tcp_receiver(ipc_callid_t iid, ipc_call_t *icall, void *arg)
-{
-	packet_t *packet;
-	int rc;
-	
-	while (true) {
-		switch (IPC_GET_IMETHOD(*icall)) {
-		case NET_TL_RECEIVED:
-			rc = packet_translate_remote(tcp_globals.net_sess, &packet,
-			    IPC_GET_PACKET(*icall));
-			if (rc == EOK)
-				rc = tcp_received_msg(IPC_GET_DEVICE(*icall), packet,
-				    SERVICE_TCP, IPC_GET_ERROR(*icall));
-			
-			async_answer_0(iid, (sysarg_t) rc);
-			break;
-		default:
-			async_answer_0(iid, (sysarg_t) ENOTSUP);
-		}
-		
-		iid = async_get_call(icall);
-	}
-}
-
-/** Initialize the TCP module.
- *
- * @param[in] sess Network module session.
- *
- * @return EOK on success.
- * @return ENOMEM if there is not enough memory left.
- *
- */
-int tl_initialize(async_sess_t *sess)
-{
-	fibril_rwlock_initialize(&tcp_globals.lock);
-	fibril_rwlock_write_lock(&tcp_globals.lock);
-	
-	tcp_globals.net_sess = sess;
-	
-	tcp_globals.icmp_sess = icmp_connect_module();
-	tcp_globals.ip_sess = ip_bind_service(SERVICE_IP, IPPROTO_TCP,
-	    SERVICE_TCP, tcp_receiver);
-	if (tcp_globals.ip_sess == NULL) {
-		fibril_rwlock_write_unlock(&tcp_globals.lock);
-		return ENOENT;
-	}
-	
-	int rc = socket_ports_initialize(&tcp_globals.sockets);
-	if (rc != EOK)
-		goto out;
-
-	rc = packet_dimensions_initialize(&tcp_globals.dimensions);
-	if (rc != EOK) {
-		socket_ports_destroy(&tcp_globals.sockets, free);
-		goto out;
-	}
-
-	tcp_globals.last_used_port = TCP_FREE_PORTS_START - 1;
-
-out:
-	fibril_rwlock_write_unlock(&tcp_globals.lock);
-	return rc;
-}
-=======
 	tcp_test();
 /*
 	async_manager();
 */
 	tl_module_start(SERVICE_TCP);
->>>>>>> a52de0ea
 
 	/* Not reached */
 	return 0;
