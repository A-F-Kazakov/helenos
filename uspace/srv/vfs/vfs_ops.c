--- conflicted
+++ resolved
@@ -617,82 +617,6 @@
 	async_answer_1(rid, EOK, fd);
 }
 
-<<<<<<< HEAD
-void vfs_open_node(ipc_callid_t rid, ipc_call_t *request)
-{
-	// FIXME: check for sanity of the supplied fs, dev and index
-	
-	/*
-	 * The interface is open_node(fs, dev, index, oflag).
-	 */
-	vfs_lookup_res_t lr;
-	
-	lr.triplet.fs_handle = IPC_GET_ARG1(*request);
-	lr.triplet.service_id = IPC_GET_ARG2(*request);
-	lr.triplet.index = IPC_GET_ARG3(*request);
-	int oflag = IPC_GET_ARG4(*request);
-	
-	fibril_rwlock_read_lock(&namespace_rwlock);
-	
-	int rc = vfs_open_node_internal(&lr);
-	if (rc != EOK) {
-		fibril_rwlock_read_unlock(&namespace_rwlock);
-		async_answer_0(rid, rc);
-		return;
-	}
-	
-	vfs_node_t *node = vfs_node_get(&lr);
-	fibril_rwlock_read_unlock(&namespace_rwlock);
-	
-	/* Truncate the file if requested and if necessary. */
-	if (oflag & O_TRUNC) {
-		fibril_rwlock_write_lock(&node->contents_rwlock);
-		if (node->size) {
-			rc = vfs_truncate_internal(node->fs_handle,
-			    node->service_id, node->index, 0);
-			if (rc) {
-				fibril_rwlock_write_unlock(&node->contents_rwlock);
-				vfs_node_put(node);
-				async_answer_0(rid, rc);
-				return;
-			}
-			node->size = 0;
-		}
-		fibril_rwlock_write_unlock(&node->contents_rwlock);
-	}
-	
-	/*
-	 * Get ourselves a file descriptor and the corresponding vfs_file_t
-	 * structure.
-	 */
-	int fd = vfs_fd_alloc((oflag & O_DESC) != 0);
-	if (fd < 0) {
-		vfs_node_put(node);
-		async_answer_0(rid, fd);
-		return;
-	}
-	vfs_file_t *file = vfs_file_get(fd);
-	file->node = node;
-	if (oflag & O_APPEND)
-		file->append = true;
-	
-	/*
-	 * The following increase in reference count is for the fact that the
-	 * file is being opened and that a file structure is pointing to it.
-	 * It is necessary so that the file will not disappear when
-	 * vfs_node_put() is called. The reference will be dropped by the
-	 * respective VFS_IN_CLOSE.
-	 */
-	vfs_node_addref(node);
-	vfs_node_put(node);
-	vfs_file_put(file);
-	
-	/* Success! Return the new file descriptor to the client. */
-	async_answer_1(rid, EOK, fd);
-}
-
-=======
->>>>>>> d894fbdb
 void vfs_sync(ipc_callid_t rid, ipc_call_t *request)
 {
 	int fd = IPC_GET_ARG1(*request);
