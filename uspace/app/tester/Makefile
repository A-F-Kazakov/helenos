--- conflicted
+++ resolved
@@ -53,11 +53,8 @@
 	mm/common.c \
 	mm/malloc1.c \
 	mm/malloc2.c \
-<<<<<<< HEAD
 	mm/malloc3.c \
-=======
 	mm/mapping1.c \
->>>>>>> eb522e89
 	devs/devman1.c \
 	devs/devman2.c \
 	hw/misc/virtchar1.c \
