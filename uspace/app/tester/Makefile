--- conflicted
+++ resolved
@@ -50,11 +50,8 @@
 	mm/common.c \
 	mm/malloc1.c \
 	mm/malloc2.c \
-<<<<<<< HEAD
 	mm/mapping1.c \
-=======
 	mm/malloc3.c \
->>>>>>> 5d1b3aa2
 	devs/devman1.c \
 	devs/devman2.c \
 	hw/misc/virtchar1.c \
