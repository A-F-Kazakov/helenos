--- conflicted
+++ resolved
@@ -104,32 +104,8 @@
 {
 	const char *opts = "";
 	
-<<<<<<< HEAD
-	switch (rc) {
-	case EOK:
-		printf(NAME ": Device filesystem mounted\n");
-		break;
-	case EBUSY:
-		printf(NAME ": Device filesystem already mounted\n");
-
-		return false;
-	case ELIMIT:
-		printf(NAME ": Unable to mount device filesystem\n");
-
-		return false;
-	case ENOENT:
-		printf(NAME ": Unknown filesystem type (devfs)\n");
-
-		return false;
-	default:
-		printf(NAME ": Error mounting device filesystem (%d)\n", rc);
-
-		return false;
-	}
-=======
 	if (str_cmp(fstype, "tmpfs") == 0)
 		opts = "restore";
->>>>>>> 15b592bf
 	
 	int rc = mount(fstype, ROOT_MOUNT_POINT, ROOT_DEVICE, opts,
 	    IPC_FLAG_BLOCKING);
@@ -330,14 +306,7 @@
 	getterm("term/vc4", "/app/bdsh");
 	getterm("term/vc5", "/app/bdsh");
 	getterm("term/vc6", "/app/klog");
-<<<<<<< HEAD
 	getterm("term/vc7", "/srv/devman");
-
-	//usleep(1000000);
-	//spawn("/srv/dd");
-		
-=======
->>>>>>> 15b592bf
 	
 	return 0;
 }
