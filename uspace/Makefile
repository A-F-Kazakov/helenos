#
# Copyright (c) 2005 Martin Decky
# All rights reserved.
#
# Redistribution and use in source and binary forms, with or without
# modification, are permitted provided that the following conditions
# are met:
#
# - Redistributions of source code must retain the above copyright
#   notice, this list of conditions and the following disclaimer.
# - Redistributions in binary form must reproduce the above copyright
#   notice, this list of conditions and the following disclaimer in the
#   documentation and/or other materials provided with the distribution.
# - The name of the author may not be used to endorse or promote products
#   derived from this software without specific prior written permission.
#
# THIS SOFTWARE IS PROVIDED BY THE AUTHOR ``AS IS'' AND ANY EXPRESS OR
# IMPLIED WARRANTIES, INCLUDING, BUT NOT LIMITED TO, THE IMPLIED WARRANTIES
# OF MERCHANTABILITY AND FITNESS FOR A PARTICULAR PURPOSE ARE DISCLAIMED.
# IN NO EVENT SHALL THE AUTHOR BE LIABLE FOR ANY DIRECT, INDIRECT,
# INCIDENTAL, SPECIAL, EXEMPLARY, OR CONSEQUENTIAL DAMAGES (INCLUDING, BUT
# NOT LIMITED TO, PROCUREMENT OF SUBSTITUTE GOODS OR SERVICES; LOSS OF USE,
# DATA, OR PROFITS; OR BUSINESS INTERRUPTION) HOWEVER CAUSED AND ON ANY
# THEORY OF LIABILITY, WHETHER IN CONTRACT, STRICT LIABILITY, OR TORT
# (INCLUDING NEGLIGENCE OR OTHERWISE) ARISING IN ANY WAY OUT OF THE USE OF
# THIS SOFTWARE, EVEN IF ADVISED OF THE POSSIBILITY OF SUCH DAMAGE.
#

-include ../Makefile.common
-include ../Makefile.config

## Common binaries
#

DIRS = \
	app/bdsh \
	app/edit \
	app/getterm \
	app/init \
	app/klog \
	app/mkfat \
	app/redir \
	app/sbi \
	app/stats \
	app/taskdump \
	app/tasks \
	app/tester \
	app/test_serial \
	app/tetris \
	app/trace \
	app/top \
<<<<<<< HEAD
	app/usb \
	app/virtusbkbd \
=======
	app/netstart \
>>>>>>> 3da12d74
	app/netecho \
	app/nettest1 \
	app/nettest2 \
	app/ping \
	srv/clip \
	srv/devmap \
	srv/devman \
	srv/loader \
	srv/ns \
	srv/taskmon \
	srv/vfs \
	srv/bd/ata_bd \
	srv/bd/file_bd \
	srv/bd/gxe_bd \
	srv/bd/rd \
	srv/bd/part/guid_part \
	srv/bd/part/mbr_part \
	srv/fs/fat \
	srv/fs/tmpfs \
	srv/fs/devfs \
	srv/hid/adb_mouse \
	srv/hid/char_mouse \
	srv/hid/s3c24xx_ts \
	srv/hid/fb \
	srv/hid/kbd \
	srv/hw/char/i8042 \
	srv/hw/char/s3c24xx_uart \
	srv/hw/netif/dp8390 \
	srv/hw/bus/usb/hcd/virtual \
	srv/net/cfg \
	srv/net/netif/lo \
	srv/net/il/arp \
	srv/net/il/ip \
	srv/net/tl/icmp \
	srv/net/tl/udp \
	srv/net/tl/tcp \
	srv/net/net \
	drv/root

## Networking
#

ifeq ($(CONFIG_NETIF_NIL_BUNDLE),y)
	LIBN = \
		srv/net/nil/eth \
		srv/net/nil/nildummy
else
	DIRS += \
		srv/net/nil/eth \
		srv/net/nil/nildummy
endif

## Platform-specific hardware support
#

ifneq ($(UARCH),abs32le)
	DIRS += srv/hid/console
endif

ifeq ($(UARCH),amd64)
endif

ifeq ($(UARCH),ia32)
	DIRS += drv/rootia32
	DIRS += drv/pciintel
	DIRS += drv/isa
	DIRS += drv/ns8250
endif

ifeq ($(UARCH),ppc32)
	DIRS += srv/hw/bus/cuda_adb
endif

ifeq ($(UARCH),sparc64)
	DIRS += \
		srv/hw/cir/fhc \
		srv/hw/cir/obio
endif

## System libraries
#

LIBC = lib/c
LIBS = \
	lib/fs \
	lib/block \
	lib/clui \
	lib/softint \
	lib/softfloat \
	lib/drv \
	lib/packet \
	lib/net

ifeq ($(UARCH),amd64)
	LIBS += lib/usb
	LIBS += lib/usbvirt
endif

ifeq ($(UARCH),ia32)
	LIBS += lib/usb
	LIBS += lib/usbvirt
endif

LIBC_BUILD = $(addsuffix .build,$(LIBC))
LIBS_BUILD = $(addsuffix .build,$(LIBS))
LIBN_BUILD = $(addsuffix .build,$(LIBN))
BUILDS := $(addsuffix .build,$(DIRS))

CLEANS := $(addsuffix .clean,$(DIRS)) $(addsuffix .clean,$(LIBN)) $(addsuffix .clean,$(LIBS)) $(addsuffix .clean,$(LIBC))

.PHONY: all $(LIBC_BUILD) $(LIBS_BUILD) $(LIBN_BUILD) $(BUILDS) $(CLEANS) clean

all: $(BUILDS)

clean: $(CLEANS)

$(CLEANS):
	-$(MAKE) -C $(basename $@) clean

$(BUILDS): $(LIBC_BUILD) $(LIBS_BUILD) $(LIBN_BUILD)
	$(MAKE) -C $(basename $@) all PRECHECK=$(PRECHECK)

$(LIBN_BUILD): $(LIBC_BUILD) $(LIBS_BUILD)
	$(MAKE) -C $(basename $@) all PRECHECK=$(PRECHECK)

$(LIBS_BUILD): $(LIBC_BUILD)
	$(MAKE) -C $(basename $@) all PRECHECK=$(PRECHECK)

$(LIBC_BUILD):
	$(MAKE) -C $(basename $@) all PRECHECK=$(PRECHECK)<|MERGE_RESOLUTION|>--- conflicted
+++ resolved
@@ -49,12 +49,9 @@
 	app/tetris \
 	app/trace \
 	app/top \
-<<<<<<< HEAD
 	app/usb \
 	app/virtusbkbd \
-=======
 	app/netstart \
->>>>>>> 3da12d74
 	app/netecho \
 	app/nettest1 \
 	app/nettest2 \
