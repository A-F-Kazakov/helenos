--- conflicted
+++ resolved
@@ -26,11 +26,7 @@
  * THIS SOFTWARE, EVEN IF ADVISED OF THE POSSIBILITY OF SUCH DAMAGE.
  */
 #include <usb/hcdhubd.h>
-<<<<<<< HEAD
-=======
 #include <usb_iface.h>
-#include <usb/debug.h>
->>>>>>> a523af42
 #include <errno.h>
 
 #include "debug.h"
@@ -38,8 +34,6 @@
 #include "name.h"
 #include "uhci.h"
 
-<<<<<<< HEAD
-=======
 static int usb_iface_get_hc_handle(device_t *dev, devman_handle_t *handle)
 {
 	/* This shall be called only for the UHCI itself. */
@@ -52,7 +46,6 @@
 static usb_iface_t hc_usb_iface = {
 	.get_hc_handle = usb_iface_get_hc_handle
 };
->>>>>>> a523af42
 
 static device_ops_t uhci_ops = {
 	.interfaces[USB_DEV_IFACE] = &hc_usb_iface,
