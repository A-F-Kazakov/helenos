--- conflicted
+++ resolved
@@ -25,17 +25,14 @@
  * (INCLUDING NEGLIGENCE OR OTHERWISE) ARISING IN ANY WAY OUT OF THE USE OF
  * THIS SOFTWARE, EVEN IF ADVISED OF THE POSSIBILITY OF SUCH DAMAGE.
  */
+#include <driver.h>
+#include <errno.h>
+#include <str_error.h>
 #include <usb_iface.h>
-#include <errno.h>
-<<<<<<< HEAD
 
 #include "debug.h"
 #include "iface.h"
 #include "name.h"
-=======
-#include <str_error.h>
-#include <driver.h>
->>>>>>> a09128cb
 #include "uhci.h"
 
 static int usb_iface_get_hc_handle(device_t *dev, devman_handle_t *handle)
@@ -61,10 +58,6 @@
 	uhci_print_info( "uhci_add_device() called\n" );
 	device->ops = &uhci_ops;
 
-<<<<<<< HEAD
-	// TODO: get this value out of pci driver
-	return uhci_init(device, (void*)0xc020);
-=======
 	uintptr_t io_reg_base;
 	size_t io_reg_size;
 	int irq;
@@ -73,23 +66,15 @@
 	    &io_reg_base, &io_reg_size, &irq);
 
 	if (rc != EOK) {
-		fprintf(stderr,
-		    NAME ": failed to get I/O registers addresses: %s.\n",
+		uhci_print_fatal("failed to get I/O registers addresses: %s.\n",
 		    str_error(rc));
 		return rc;
 	}
 
-	usb_dprintf(NAME, 2, "I/O regs at 0x%X (size %zu), IRQ %d.\n",
+	uhci_print_info("I/O regs at 0x%X (size %zu), IRQ %d.\n",
 	    io_reg_base, io_reg_size, irq);
 
-	/*
-	 * We need to announce the presence of our root hub.
-	 */
-	usb_dprintf(NAME, 2, "adding root hub\n");
-	usb_hcd_add_root_hub(device);
-
-	return EOK;
->>>>>>> a09128cb
+	return uhci_init(device, (void*)io_reg_base, io_reg_size);
 }
 
 static driver_ops_t uhci_driver_ops = {
