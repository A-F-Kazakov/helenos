--- conflicted
+++ resolved
@@ -41,10 +41,6 @@
 RD_SRVS_ESSENTIAL += \
 	$(USPACE_PATH)/srv/hw/bus/cuda_adb/cuda_adb
 
-<<<<<<< HEAD
-RD_DRVS_NON_ESSENTIAL += \
-	infrastructure/rootmac
-=======
 RD_DRVS += \
 	infrastructure/rootmac \
 	bus/pci/pciintel \
@@ -55,7 +51,6 @@
 	bus/usb/usbmast \
 	bus/usb/usbmid \
 	bus/usb/vhc
->>>>>>> 005b7650
 
 SOURCES = \
 	arch/$(BARCH)/src/asm.S \
