#
# Copyright (c) 2006 Martin Decky
# All rights reserved.
#
# Redistribution and use in source and binary forms, with or without
# modification, are permitted provided that the following conditions
# are met:
#
# - Redistributions of source code must retain the above copyright
#   notice, this list of conditions and the following disclaimer.
# - Redistributions in binary form must reproduce the above copyright
#   notice, this list of conditions and the following disclaimer in the
#   documentation and/or other materials provided with the distribution.
# - The name of the author may not be used to endorse or promote products
#   derived from this software without specific prior written permission.
#
# THIS SOFTWARE IS PROVIDED BY THE AUTHOR ``AS IS'' AND ANY EXPRESS OR
# IMPLIED WARRANTIES, INCLUDING, BUT NOT LIMITED TO, THE IMPLIED WARRANTIES
# OF MERCHANTABILITY AND FITNESS FOR A PARTICULAR PURPOSE ARE DISCLAIMED.
# IN NO EVENT SHALL THE AUTHOR BE LIABLE FOR ANY DIRECT, INDIRECT,
# INCIDENTAL, SPECIAL, EXEMPLARY, OR CONSEQUENTIAL DAMAGES (INCLUDING, BUT
# NOT LIMITED TO, PROCUREMENT OF SUBSTITUTE GOODS OR SERVICES; LOSS OF USE,
# DATA, OR PROFITS; OR BUSINESS INTERRUPTION) HOWEVER CAUSED AND ON ANY
# THEORY OF LIABILITY, WHETHER IN CONTRACT, STRICT LIABILITY, OR TORT
# (INCLUDING NEGLIGENCE OR OTHERWISE) ARISING IN ANY WAY OUT OF THE USE OF
# THIS SOFTWARE, EVEN IF ADVISED OF THE POSSIBILITY OF SUCH DAMAGE.
#

RD_SRVS_ESSENTIAL += \
	$(USPACE_PATH)/srv/audio/hound/hound \
	$(USPACE_PATH)/srv/devman/devman \
	$(USPACE_PATH)/srv/hw/irc/apic/apic \
	$(USPACE_PATH)/srv/hw/irc/i8259/i8259

<<<<<<< HEAD
RD_SRVS_NON_ESSENTIAL += \
	$(USPACE_PATH)/srv/bd/ata_bd/ata_bd

RD_DRVS_ESSENTIAL += \
=======
RD_DRVS += \
>>>>>>> 29216024
	infrastructure/rootpc \
	block/ata_bd \
	bus/pci/pciintel \
	bus/isa \
	audio/sb16 \
	char/i8042 \
	char/ps2mouse \
	char/xtkbd

RD_DRVS_NON_ESSENTIAL += \
	char/ns8250 \
	time/cmos-rtc \
	bus/usb/ehci\
	bus/usb/ohci \
	bus/usb/uhci \
	bus/usb/uhcirh \
	bus/usb/usbflbk \
	bus/usb/usbhub \
	bus/usb/usbhid \
	bus/usb/usbmast \
	bus/usb/usbmid \
	bus/usb/vhc

RD_DRV_CFG += \
	bus/isa

RD_APPS_ESSENTIAL += \
	$(USPACE_PATH)/app/edit/edit \
	$(USPACE_PATH)/app/mixerctl/mixerctl \
	$(USPACE_PATH)/app/wavplay/wavplay \
	
BOOT_OUTPUT = $(ROOT_PATH)/image.iso
PREBUILD = $(INITRD).img
BUILD = Makefile.grub<|MERGE_RESOLUTION|>--- conflicted
+++ resolved
@@ -32,16 +32,9 @@
 	$(USPACE_PATH)/srv/hw/irc/apic/apic \
 	$(USPACE_PATH)/srv/hw/irc/i8259/i8259
 
-<<<<<<< HEAD
-RD_SRVS_NON_ESSENTIAL += \
-	$(USPACE_PATH)/srv/bd/ata_bd/ata_bd
 
 RD_DRVS_ESSENTIAL += \
-=======
-RD_DRVS += \
->>>>>>> 29216024
 	infrastructure/rootpc \
-	block/ata_bd \
 	bus/pci/pciintel \
 	bus/isa \
 	audio/sb16 \
@@ -50,6 +43,7 @@
 	char/xtkbd
 
 RD_DRVS_NON_ESSENTIAL += \
+	block/ata_bd \
 	char/ns8250 \
 	time/cmos-rtc \
 	bus/usb/ehci\
